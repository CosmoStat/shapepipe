--- conflicted
+++ resolved
@@ -259,13 +259,8 @@
 
 
 # The following are very a bad hacks to get additional input files
-<<<<<<< HEAD
-#input_psfex=`find . -name star_split_ratio_80-*.psf | head -n 1`
-#command_sp "ln -s `dirname $input_psfex` input_psfex" "Link psfex output" "$VERBOSE" "$ID"
-=======
 input_psf_mccd=`find . -name "fitted_model*.npy" | head -n 1`
 command_sp "ln -s `dirname $input_psf_mccd` input_psf_mccd" "Link MCCD interpol output" "$VERBOSE" "$ID"
->>>>>>> 45ee6dc7
 
 input_split_exp=`find output -name flag-*.fits | head -n 1`
 command_sp "ln -s `dirname $input_split_exp` input_split_exp" "Link split_exp output" "$VERBOSE" "$ID"
