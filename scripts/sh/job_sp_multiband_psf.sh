--- conflicted
+++ resolved
@@ -136,7 +136,6 @@
   shapepipe_run -c $SP_CONFIG/config_exp_Psm.ini
 
   ### Detect objects on r-band images, measure properties
-<<<<<<< HEAD
   ### on other bands
   command_sp "shapepipe_run -c $SP_CONFIG/config_tile_detect_r_me.ini"
   command_sp "shapepipe_run -c $SP_CONFIG/config_tile_detect_r.ini"
@@ -157,13 +156,6 @@
     command_sp "shapepipe_run -c $SP_CONFIG/config_tile_detect_u.ini"
     command_sp "shapepipe_run -c $SP_CONFIG/config_tile_match_ext_u.ini"
   fi
-=======
-  ### on u-, r-, i-, z-band images
-  shapepipe_run -c $SP_CONFIG/config_tile_detect_r_me.ini
-  shapepipe_run -c $SP_CONFIG/config_tile_detect_u.ini
-  shapepipe_run -c $SP_CONFIG/config_tile_detect_i.ini
-  shapepipe_run -c $SP_CONFIG/config_tile_detect_z.ini
->>>>>>> 9920dcf4
 
   ### Vignets for weights
   shapepipe_run -c $SP_CONFIG/config_tile_Viw.ini
