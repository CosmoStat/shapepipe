#!/bin/bash

# init_run_exclusive_canfar.sh

# Command line arguments
## Default values
job=-1
ID=-1
N_SMP=1
dry_run=0
dir=`pwd`
debug_out=-1
scratch=/scratch/`whoami`

# mh_local is 0 (1) if merge_header_runner is run on all exposures,
# which is standard so far (run on exposures of given tile only; new)
mh_local=0

# sp_local is 0 (1) is split_headers_runner and mask_runner is run
# on all exposures (locally). Not 100% automatic yet. 
sp_local=1
VERBOSE=1

pat="-- "


## Help string
usage="Usage: $(basename "$0") -j JOB -e ID -k KIND [OPTIONS]
\n\nOptions:\n
   -h\tthis message\n
   -j, --job JOB\tRUnning JOB, bit-coded\n
   -e, --exclusive ID
    \timage ID\n
   -p, --psf MODEL\n
    \tPSF model, one in ['psfex'|'mccd'], default='$psf'\n
   -m, --mh_local MH\n
   \tmerge header file local (MH=1) or global (MH=0); default is $mh_local\n
   -s, --sp_local SP\n
   \tsplit local run local (SP=1) or global (SP=r0wwdefault is $sp_local\n
   -N, --N_SMP N_SMOp\n
    \tnumber of jobs (SMP mode only), default from original config files\n
   -d, --directory\n
    \trun directory, default is pwd ($dir)\n
   -n, --dry_run\n
    \tdry run, no actuall processing\n
   --debug_out PATH\n
   \tdebug output file PATH, default not used\n
"

## Help if no arguments                                                         
if [ -z $1 ]; then                                                              
  echo -ne $usage                                                         
  exit 1                                                                  
fi 

## Parse command line                                                           
while [ $# -gt 0 ]; do                                                          
  case "$1" in                                                                  
    -h)                                                                         
      echo -ne $usage                                                           
      exit 0                                                                    
      ;;                                                                        
    -j|--job)                                                                   
      job="$2"                                                                  
      shift                                                                     
      ;; 
    -e|--exclusive)                                                             
      ID="$2"                                                            
      shift                                                                     
      ;;
    -p|--psf)                                                                   
      psf="$2"                                                                  
      shift                                                                     
      ;; 
    -m|--mh_local)                                                                   
      mh_local="$2"                                                                  
      shift                                                                     
      ;; 
    -s|--sp_local)
      sp_local="$2"
      shift
      ;;
    -N|--N_SMP)                                                                 
      N_SMP="$2"                                                                
      shift                                                                     
      ;;                                                                        
    -d|--directory)
      dir="$2"
      shift
      ;;
    -n|--dry_run)
      dry_run=1
      ;;
    --debug_out)
      debug_out="$2"
      shift
      ;;
  esac                                                                          
  shift                                                                         
done

## Check options
if [ "$job" == "-1" ]; then
  echo "No job indicated, use option -j"
  exit 2
fi

if [ "$exclusive" == "-1" ]; then
  echo "No image ID indicated, use option -e"
  exit 3
fi

if [ "$psf" != "psfex" ] && [ "$psf" != "mccd" ]; then
  echo "PSF (option -p) needs to be 'psfex' or 'mccd'"
  exit 4
fi

if [ "$mh_local" != "0" ] && [ "$mh_local" != "1" ]; then
  echo "mh_local (option -m) needs to be 0 or 1"
  exit 5
fi

if [ "$sp_local" != "0" ] && [ "$sp_local" != "1" ]; then
  echo "sp_local (option -m) needs to be 0 or 1"
  exit 6
fi


# Start script

source $HOME/shapepipe/scripts/sh/functions.sh                                   


msg="Starting $(basename "$0")"
echo $msg
if [ "$debug_out" != "-1" ]; then
  echo $pat$msg >> $debug_out
  echo ${pat}`date` >> $debug_out
fi

# Set kind
<<<<<<< HEAD
kind=$(get_kind_from_job $job)
=======
job_to_test=2
kind="none"

# loop over possible job numbers
while  [ $job_to_test -le 1024 ]; do

  (( do_job = $job & $job_to_test ))
  if [[ $do_job != 0 ]]; then
    
      if [ $job_to_test == 32 ]; then
        if [ "$kind" == "tile" ]; then
          echo "Error: Invalid job $job. mixing tile and exp kinds"
          exit 6
        fi

        # job=32 -> set kind to exp
        kind="exp"
      elif [ $job_to_test == 2 ]; then
        if [ "$kind" == "tile" ]; then
          echo "Error: Invalid job $job. mixing tile and exp kinds"
          exit 6
        fi

        kind="exp"
      elif [ $job_to_test == 8 ]; then
        if [ "$kind" == "tile" ]; then
          echo "Error: Invalid job $job. mixing tile and exp kinds"
          exit 6
        fi

        kind="exp"
      else
        if [ "$kind" == "exp" ]; then
          echo "Error: Invalid job $job. mixing tile and exp kinds"
          exit 6
        fi

        # job != 32 -> set kind to tile
        kind="tile"
      fi

  fi

  # Multiply job number by two to get next bitwise number
  job_to_test=$((job_to_test * 2))
done
>>>>>>> bef14bc9

if [ "$kind" == "none" ]; then
  echo "Error: invalid job $job"
  exit 5
fi


if [ "$dry_run" == 1 ]; then
  echo "in dry run mode"
fi

CONDA_PREFIX=$HOME/.conda/envs/shapepipe
PATH=$PATH:$CONDA_PREFIX/bin
if [ "$debug_out"  != "-1" ]; then
    echo "${pat}conda prefix = ${CONDA_PREFIX}" >> $debug_out
    echo "${pat}HOME = ${HOME}" >> $debug_out
    echo "${pat}path = ${PATH}" >> $debug_out
fi

cd $dir
echo $pwd

if [ ! -d ${kind}_runs ]; then
  command "mkdir ${kind}_runs" $dry_run
fi


cd ${kind}_runs

if [ ! -d "$ID" ]; then
  command "mkdir $ID" $dry_run
fi

cd $ID
pwd

# Point cfis to local link, to be independent of platform
ln -sf ~/shapepipe/example/cfis


if [ ! -d "output" ]; then
  command "mkdir output" $dry_run
fi

cd output


if [ "$mh_local" == "0" ]; then
  if [ ! -f log_exp_headers.sqlite ]; then
    # Global Mh and file does not exist -> symlink to
    # gllobal mh file
    command "ln -s $dir/output/log_exp_headers.sqlite" $dry_run
  fi
fi


# Update links to global run directories (GiFeGie, Uz)
for my_dir in $dir/output/run_sp_[GU]*; do
  command "ln -sf $my_dir" $dry_run
done

# Combined flags

## Tiles
command "ln -sf $dir/output/run_sp_Ma_tile" $dry_run

if [ "$sp_local" == "0" ]; then
  # Exposures
  command "ln -sf $dir/output/run_sp_Ma_exp" $dry_run
else
  command "rm -f $dir/output/run_sp_Ma_exp" $dry_run
fi

# Check for existing exp SpMh dir
if [[ -d "$dir/output/run_sp_exp_SpMh" ]]; then
  # create link
  command "ln -sf $dir/output/run_sp_exp_SpMh" $dry_run
else
  echo "No global SpMh directory found"
fi

(( do_job = $job & 2 ))
if [ $do_job != 0 ] && [ "$sp_local" == "1" ]; then
  # run local Sp; works only with mh_local=1; this step needs to be done
  # before following mh_local=1 steps 
  command "rm -rf run_sp_GitFeGie*" $dry_run
  command "rm -rf run_sp_Gie*" $dry_run
  command "rm -rf run_sp_exp_Sp*" $dry_run

  # Create new get_image dir
  new_dir="run_sp_Gie/get_images_runner/output"
  command "rm -rf $new_dir" $dry_run
  command "mkdir -p $new_dir" $dry_run

  # Link to image, weight, and flag file of current exposure

  # Remove HDU extension
  command "cd $new_dir" $dry_run
  exp_ID=$(echo "$ID" | sed 's/-[0-9]\{1,2\}//')
  for file in $dir/output//run_sp_GitFeGie_20*/get_images_runner_run_2/output/*${exp_ID}.* ; do
    echo $file
    command "ln -s $file" $dry_run
  done
  command "cd ../../.." $dry_run

  # Run Sp
  command "cd .." $dry_run
  if [ "$scratch" != "-1" ]; then
    command "cd ../.." $dry_run
    command "mkdir -p $scratch/exp_runs" $dry_run
    pwd
    command "cp -R exp_runs/$ID $scratch/exp_runs" $dry_run
    command "cd $scratch/exp_runs/$ID" $dry_run
  fi
  command "update_runs_log_file.py" $dry_run
  export SP_RUN=`pwd`


  command "shapepipe_run -c cfis/config_exp_Sp.ini -e $exp_ID" $dry_run

  # Only keep CCD of this ID 
  command "mkdir -p output/run_sp_exp_Sp_shdu/split_exp_runner/output" $dry_run
  command "mv output/run_sp_exp_Sp/split_exp_runner/output/*$ID.* output/run_sp_exp_Sp_shdu/split_exp_runner/output" $dry_run
  command "mv output/run_sp_exp_Sp/split_exp_runner/output/headers* output/run_sp_exp_Sp_shdu/split_exp_runner/output" $dry_run
  command "rm -rf output/run_sp_exp_Sp" $dry_run
  if [ "$scratch" != "-1" ]; then
    command "mv output/run_sp_exp_Sp_shdu $dir/exp_runs/$ID/output" $dry_run
    command "cd .." $dry_run
    command "rm -rf $ID" $dry_run
    command "cd $dir" $dry_run
  fi
  command "update_runs_log_file.py" $dry_run
  cd output

  if [ "$job" == "2" ]; then
    exit 0
  fi

  # Revmove job=2 bit to avoid re-running of this job
  job=$(( job & ~2 ))
fi

if [ "$mh_local" == "1" ]; then

  # Remove previous Sx runs
  command "rm -rf run_sp_tile_Sx_*" $dry_run

  if [ "$ID" == "-1" ]; then
    echo "ID needs to be given (option -e) for mh_local and job&16"
    exit 6 
  fi

  if [ -L log_exp_headers.sqlite ]; then
    # Local Mh and symlink -> remove previous link to
    # (potentially incomplete) global mh file
    echo "Removing previous mh sym link"
    command "rm log_exp_headers.sqlite" $dry_run
  else
    echo "no mh link found"
  fi

  echo "Creating local mh file"

  ## Remove previous (local) split_exp dir
  #command "rm -rf run_sp_exp_Sp" $dry_run

  ## Create new split exp run dir
  #new_dir="run_sp_exp_Sp//split_exp_runner/output"
  #command "mkdir -p $new_dir" $dry_run

  ## Link to all header files of exposures used for the current tile
  #IDs=`echo $ID | tr "." "-"`
  #for exp_ID in `cat run_sp_GitFeGie_*/find_exposures_runner/output/exp_numbers-$IDs.txt` ; do
    #x=`echo $exp_ID | tr -d p `
    #command "ln -s $dir/output/run_sp_exp_SpMh/split_exp_runner/output/headers-$x.npy $new_dir/headers-$x.npy" $dry_run
  #done

  # Run merge_headers_runner on local exposure selection
  cd ..
  command "update_runs_log_file.py" $dry_run
  export SP_RUN=`pwd`
  command "shapepipe_run -c cfis/config_exp_Mh.ini" $dry_run
  cd output

fi

(( do_job = $job & 8 ))
if [ $do_job != 0 ] && [ "$sp_local" == "1" ]; then
  # Remove previous local Ma runs
  echo "cdsclient = $CDSCLIENT"
  command "rm -rf run_sp_exp_Ma*" $dry_run
fi

(( do_job = $job & 16 ))
if [[ $do_job != 0 ]]; then
  # Remove previous Sx runs
  command "rm -rf run_sp_tile_Sx_*" $dry_run
fi

# Update links to exposure run directories, which were created in job 32
(( do_job = $job & 64 ))
if [[ $do_job != 0 ]]; then
  if [ "$kind" == "tile" ]; then
    cd ../../..
    command "link_to_exp_for_tile.py -t $ID -i tile_runs -I exp_runs" $dry_run
    cd ${kind}_runs/$ID/output

    # Remove duplicate job-16 runs (tile detection)
    n_16=`ls -rt1d run_sp_tile_Sx_* | wc -l`
    if [ "$n_16" != "1" ]; then
      n_remove="$(($n_16-1))"
      echo "removing $n_remove duplicate old job-16 runs"
      command "rm -rf `ls -rt1d run_sp_tile_Sx_* | head -$n_remove`" $dry_run
    fi

    # Remove previous runs of this job
    rm -rf run_sp_tile_PsViSmVi*
  fi
fi

(( do_job = $job & 256 ))
if [[ $do_job != 0 ]]; then

  # Remove previous runs of this job
  rm -rf run_sp_Ms_20??_*

fi

(( do_job = $job & 512 ))
if [[ $do_job != 0 ]]; then

  # Remove previous runs of this job
  rm -rf run_sp_Mc_20??_*

fi


cd ..

# Update log file
command update_runs_log_file.py $dry_run

echo -n "pwd: "
pwd

echo -n "environment: "
echo $CONDA_PREFIX

# To avoid (new?) qt error with setools (-j 32)
export DISPLAY=:1.0

command "job_sp_canfar.bash -p psfex -j $job -e $ID --n_smp $N_SMP --nsh_jobs $N_SMP --debug_out $debug_out" $dry_run

cd $dir

msg="End $(basename "$0")"
echo $msg
if [ "$debug_out" != "-1" ]; then
  echo $pat$msg >> $debug_out-
fi<|MERGE_RESOLUTION|>--- conflicted
+++ resolved
@@ -139,56 +139,7 @@
 fi
 
 # Set kind
-<<<<<<< HEAD
 kind=$(get_kind_from_job $job)
-=======
-job_to_test=2
-kind="none"
-
-# loop over possible job numbers
-while  [ $job_to_test -le 1024 ]; do
-
-  (( do_job = $job & $job_to_test ))
-  if [[ $do_job != 0 ]]; then
-    
-      if [ $job_to_test == 32 ]; then
-        if [ "$kind" == "tile" ]; then
-          echo "Error: Invalid job $job. mixing tile and exp kinds"
-          exit 6
-        fi
-
-        # job=32 -> set kind to exp
-        kind="exp"
-      elif [ $job_to_test == 2 ]; then
-        if [ "$kind" == "tile" ]; then
-          echo "Error: Invalid job $job. mixing tile and exp kinds"
-          exit 6
-        fi
-
-        kind="exp"
-      elif [ $job_to_test == 8 ]; then
-        if [ "$kind" == "tile" ]; then
-          echo "Error: Invalid job $job. mixing tile and exp kinds"
-          exit 6
-        fi
-
-        kind="exp"
-      else
-        if [ "$kind" == "exp" ]; then
-          echo "Error: Invalid job $job. mixing tile and exp kinds"
-          exit 6
-        fi
-
-        # job != 32 -> set kind to tile
-        kind="tile"
-      fi
-
-  fi
-
-  # Multiply job number by two to get next bitwise number
-  job_to_test=$((job_to_test * 2))
-done
->>>>>>> bef14bc9
 
 if [ "$kind" == "none" ]; then
   echo "Error: invalid job $job"
