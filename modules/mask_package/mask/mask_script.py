--- conflicted
+++ resolved
@@ -175,11 +175,7 @@
             im_pass = self._config['MD']['im_remove']
         except:
             im_pass = True
-<<<<<<< HEAD
-            
-=======
-
->>>>>>> cb3ebdac
+
         if im_pass:
             final_mask=self._build_final_mask(path_mask1=mask_name[0],path_mask2=mask_name[1], border=border_mask, messier=messier_mask)
 
