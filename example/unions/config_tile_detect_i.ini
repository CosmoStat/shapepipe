--- conflicted
+++ resolved
@@ -45,12 +45,7 @@
 [JOB]
 
 # Batch size of parallel processing (optional), default is 1, i.e. run all jobs in serial
-<<<<<<< HEAD
 SMP_BATCH_SIZE = 46
-=======
-SMP_BATCH_SIZE = 8
->>>>>>> 9c12d58f
-
 # Timeout value (optional), default is None, i.e. no timeout limit applied
 TIMEOUT = 96:00:00
 
