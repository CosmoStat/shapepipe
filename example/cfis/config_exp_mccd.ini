--- conflicted
+++ resolved
@@ -141,26 +141,6 @@
 SETOOLS_CONFIG_PATH = $SP_CONFIG/star_selection.setools
 
 
-<<<<<<< HEAD
-#[MCCD]
-=======
-[MCCD]
-
-# Path to MCCD config file
-CONFIG_PATH = $SP_CONFIG/config_MCCD_inv_opt.ini
-
-VERBOSE = False
->>>>>>> 4d2c9838
-
-# Fitting mode.
-#  FIT simply fits and quicksaves RCA model for later use
-#  FIT_VALIDATION performs the FIT and subsequently the VALIDATION tasks
-#  VALIDATION assumes FIT has been ran, quickloads RCA models, and matches PSF
-#  RESPONSE performs a validation on a regular grid of positions in order to
-#           observe the model's moment behavior.
-# to input (test) stars for validation purposes.
-
-
 [MCCD_PREPROCESSING_RUNNER]
 
 # Path to MCCD config file
