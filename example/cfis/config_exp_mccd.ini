# ShapePipe configuration file for single-exposures, MCCD PSF model.
# Process exposures after masking, from star detection to PSF model.


## Default ShapePipe options
[DEFAULT]

# verbose mode (optional), default: True, print messages on terminal
VERBOSE = True

# Name of run (optional) default: shapepipe_run
RUN_NAME = run_sp_exp_SxSePsf

# Add date and time to RUN_NAME, optional, default: True
; RUN_DATETIME = False


## ShapePipe execution options
[EXECUTION]

# Module name, single string or comma-separated list of valid module runner names
MODULE = sextractor_runner, setools_runner,
         mccd_preprocessing_runner, mccd_fit_val_runner,
         mccd_merge_starcat_runner, mccd_plots_runner

# Run mode, SMP or MPI
MODE = SMP


## ShapePipe file handling options
[FILE]

# Log file master name, optional, default: shapepipe
LOG_NAME = log_sp

# Runner log file name, optional, default: shapepipe_runs
RUN_LOG_NAME = log_run_sp

# Input directory, containing input files, single string or list of names with length matching FILE_PATTERN
INPUT_DIR = .

# Output directory
OUTPUT_DIR = $SP_RUN/output


## ShapePipe job handling options
[JOB]

# Batch size of parallel processing (optional), default is 1, i.e. run all jobs in serial
SMP_BATCH_SIZE = 40

# Timeout value (optional), default is None, i.e. no timeout limit applied
TIMEOUT = 96:00:00


## Module options

[SEXTRACTOR_RUNNER]

# Somehow this works but not
# - omitting
# - $SP_RUN/output
#INPUT_DIR = .

# Input from two modules
INPUT_MODULE = split_exp_runner, mask_runner

# Read pipeline flag files created by mask module
FILE_PATTERN = image, weight, pipeline_flag

NUMBERING_SCHEME = -0000000-0

# SExtractor executable path
EXEC_PATH = sex

# SExtractor configuration files
DOT_SEX_FILE = $SP_CONFIG/default_exp.sex
DOT_PARAM_FILE = $SP_CONFIG//default.param
DOT_CONV_FILE = $SP_CONFIG/default.conv

# Use input weight image if True
WEIGHT_IMAGE = True

# Use input flag image if True
FLAG_IMAGE = True

# Use input PSF file if True
PSF_FILE = False

# Use distinct image for detection (SExtractor in
# dual-image mode) if True.
DETECTION_IMAGE = False

# Distinct weight image for detection (SExtractor
# in dual-image mode)
DETECTION_WEIGHT = False

# True if photometry zero-point is to be read from exposure image header
ZP_FROM_HEADER = True

# If ZP_FROM_HEADER is True, zero-point key name
ZP_KEY = PHOTZP

# Background information from image header.
# If BKG_FROM_HEADER is True, background value will be read from header.
# In that case, the value of BACK_TYPE will be set atomatically to MANUAL.
# This is used e.g. for the LSB images.
BKG_FROM_HEADER = False
# LSB images:
# BKG_FROM_HEADER = True

# If BKG_FROM_HEADER is True, background value key name
# LSB images:
#BKG_KEY = IMMODE

# Type of image check (optional), default not used, can be a list of
# BACKGROUND, BACKGROUND_RMS, INIBACKGROUND, MINIBACK_RMS, -BACKGROUND, 
# FILTERED, OBJECTS, -OBJECTS, SEGMENTATION, APERTURES
CHECKIMAGE = BACKGROUND

# File name suffix for the output sextractor files (optional) SUFFIX = tile
SUFFIX = sexcat

## Post-processing

# Not required for single exposures
MAKE_POST_PROCESS = FALSE


[SETOOLS_RUNNER]

INPUT_MODULE = sextractor_runner

# Note: Make sure this doe not match the SExtractor background images
# (sexcat_background*)
FILE_PATTERN = sexcat_sexcat

NUMBERING_SCHEME = -0000000-0

# SETools config file
SETOOLS_CONFIG_PATH = $SP_CONFIG/star_selection.setools


[MCCD]

# Path to MCCD config file
<<<<<<< HEAD
CONFIG_PATH = $SP_CONFIG/config_MCCD_norm_optim.ini
=======
CONFIG_PATH = $SP_CONFIG/config_MCCD_inv_opt.ini
>>>>>>> 9276985f

VERBOSE = False

# Fitting mode.
#  FIT simply fits and quicksaves RCA model for later use
#  FIT_VALIDATION performs the FIT and subsequently the VALIDATION tasks
#  VALIDATION assumes FIT has been ran, quickloads RCA models, and matches PSF
#  RESPONSE performs a validation on a regular grid of positions in order to
#           observe the model's moment behavior.
# to input (test) stars for validation purposes.
MODE = FIT_VALIDATION


[MCCD_PREPROCESSING_RUNNER]

INPUT_DIR = last:setools_runner

# Input are individual CCDs, thus single-exposure single-HDU images
NUMBERING_SCHEME = -0000000-0

FILE_PATTERN = star_split_ratio_80, star_split_ratio_20

FILE_EXT = .fits, .fits


[MCCD_FIT_VAL_RUNNER]

NUMBERING_SCHEME = -0000000


[MCCD_MERGE_STARCAT_RUNNER]

NUMBERING_SCHEME = -0000000


[MCCD_PLOTS_RUNNER]

# Now MCCD has created a focal-plane PSF model, including all CCDS per images,
# thus single-exposure files
NUMBERING_SCHEME = -0000000

PLOT_MEANSHAPES = True

# X_GRID, Y_GRID: correspond to the number of bins in each direction of each
# CCD from the focal plane. Ex: each CCD will be binned in 5x10 regular grids.
X_GRID = 5
Y_GRID = 10

PLOT_HISTOGRAMS = True

# REMOVE_OUTLIERS: Remove validated stars that are outliers in terms of shape
# before drawing the plots.
REMOVE_OUTLIERS = False

PLOT_RHO_STATS = True

# RHO_STATS_STYLE: can be 'HSC' or 'DES'
RHO_STATS_STYLE = HSC


[MCCD_INTERP_RUNNER]

# MODE: Define the way the MCCD interpolation will run.
#  CLASSIC for classical run.
#  MULTI-EPOCH for multi epoch.
MODE = CLASSIC

# Position parameter names
# for multi-epoch XWIN_WORLD,YWIN_WORLD
# For classical XWIN_IMAGE,YWIN_IMAGE:
POSITION_PARAMS = XWIN_IMAGE,YWIN_IMAGE

# Get PSF shapes calculated and saved on the output dict
GET_SHAPES = True

# Directory with PSF models
PSF_MODEL_DIR = /Users/tliaudat/Documents/PhD/codes/venv_p3/MCCD_pipeline_integration/test_val_data/fitted_model/

# PSF model patterns
PSF_MODEL_PATTERN = fitted_model

# PSF model separator
PSF_MODEL_SEPARATOR = -

# For multi-epoch purposes
ME_LOG_WCS = $SP_RUN/output/log_exp_headers.sqlite<|MERGE_RESOLUTION|>--- conflicted
+++ resolved
@@ -144,11 +144,7 @@
 [MCCD]
 
 # Path to MCCD config file
-<<<<<<< HEAD
-CONFIG_PATH = $SP_CONFIG/config_MCCD_norm_optim.ini
-=======
-CONFIG_PATH = $SP_CONFIG/config_MCCD_inv_opt.ini
->>>>>>> 9276985f
+CONFIG_PATH = $SP_CONFIG/config_MCCD.ini
 
 VERBOSE = False
 
