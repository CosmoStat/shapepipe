# ShapePipe configuration file for post-processing.
# merge star cat and PSF plots.


## Default ShapePipe options
[DEFAULT]

# verbose mode (optional), default: True, print messages on terminal
VERBOSE = True

# Name of run (optional) default: shapepipe_run
RUN_NAME = run_sp_Pl

# Add date and time to RUN_NAME, optional, default: False
RUN_DATETIME = True


## ShapePipe execution options
[EXECUTION]

# Module name, single string or comma-separated list of valid module runner names
MODULE = mccd_plots_runner

# Parallel processing mode, SMP or MPI
MODE = SMP


## ShapePipe file handling options
[FILE]

# Log file master name, optional, default: shapepipe
LOG_NAME = log_sp

# Runner log file name, optional, default: shapepipe_runs
RUN_LOG_NAME = log_run_sp

# Input directory, containing input files, single string or list of names
INPUT_DIR = $SP_RUN/output

# Output directory
OUTPUT_DIR = $SP_RUN/output


## ShapePipe job handling options
[JOB]

# Batch size of parallel processing (optional), default is 1, i.e. run all jobs in serial
SMP_BATCH_SIZE = 4

# Timeout value (optional), default is None, i.e. no timeout limit applied
TIMEOUT = 96:00:00


## Module options
[MCCD_PLOTS_RUNNER]

# NUMBERING_SCHEME (optional) string with numbering pattern for input files
NUMBERING_SCHEME = -0000000

FILE_PATTERN = full_starcat
FILE_EXT = .fits

HDU = 2

PSF = psfex

# was True
PLOT_MEANSHAPES = False
X_GRID = 5
Y_GRID = 10

# Optional: max values for elliptity and residual ellipticities
MAX_E = 0.1
MAX_DE = 0.01
MIN_R2 = 4.5
MAX_R2 = 7
MAX_DR2 = 0.03

#  was True
PLOT_HISTOGRAMS = False
REMOVE_OUTLIERS = False

# X_GRID, Y_GRID: correspond to the number of bins in each direction of each
# CCD from the focal plane. Ex: each CCD will be binned in 5x10 regular grids.
#
# REMOVE_OUTLIERS: Remove validated stars that are outliers in terms of shape
# before drawing the plots.

PLOT_RHO_STATS = True
<<<<<<< HEAD
RHO_STATS_STYLE = DES
=======
RHO_STATS_STYLE = UNIONS
>>>>>>> 65d4a684

RHO_STATS_YLIM_L = 1e-10, 4e-5
RHO_STATS_YLIM_R = 1e-8, 4e-5<|MERGE_RESOLUTION|>--- conflicted
+++ resolved
@@ -87,11 +87,7 @@
 # before drawing the plots.
 
 PLOT_RHO_STATS = True
-<<<<<<< HEAD
-RHO_STATS_STYLE = DES
-=======
 RHO_STATS_STYLE = UNIONS
->>>>>>> 65d4a684
 
 RHO_STATS_YLIM_L = 1e-10, 4e-5
 RHO_STATS_YLIM_R = 1e-8, 4e-5