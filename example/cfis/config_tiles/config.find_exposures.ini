--- conflicted
+++ resolved
@@ -42,10 +42,7 @@
 
 # NUMBERING_SCHEME (optional) string with numbering pattern for input files
 NUMBERING_SCHEME = -000
-<<<<<<< HEAD
-=======
 
->>>>>>> 38c65597
 
 ## ShapePipe job handling options
 [JOB]
