--- conflicted
+++ resolved
@@ -15,11 +15,7 @@
 # MODULE (required) must be a valid module runner name (or a comma separated list of names)
 MODULE = sextractor_runner
 
-<<<<<<< HEAD
 MODE = smp
-=======
-MODE = mpi
->>>>>>> 38c65597
 
 ## ShapePipe file handling options
 [FILE]
@@ -30,11 +26,7 @@
 RUN_LOG_NAME = run_log
 
 # INPUT_DIR (required) must be a valid directory containing input files for the first module
-<<<<<<< HEAD
-INPUT_DIR = data,output_tiles/mask/adopted/mask_runner/output
-=======
 INPUT_DIR = data, output_tiles/mask/adopted/mask_runner/output
->>>>>>> 38c65597
 ; INPUT_DIR = last,python_example
 
 # OUTPUT_DIR (required) must be a valid directory to write the pipeline output files
@@ -50,11 +42,7 @@
 [JOB]
 
 # BATCH_SIZE (optional) default is 1, i.e. run all jobs in serial
-<<<<<<< HEAD
 SMP_BATCH_SIZE = 16
-=======
-; BATCH_SIZE = 4
->>>>>>> 38c65597
 
 # TIMEOUT (optional) default is None, i.e. no timeout limit applied
 TIMEOUT = 01:00:00
