# ShapePipe Configuration File: tileobj_as_exp

## Default ShapePipe options
[DEFAULT]

# VERBOSE (optional) default is True, i.e. print everything

# RUN_NAME (optional) default is shapepipe_run

# RUN_DATETIME (optional) default is True, i.e. add DATE and TIME to RUN_NAME

RUN_LOG_NAME = run_log

## ShapePipe execution options
[EXECUTION]

# MODULE (required) must be a valid module runner name (or a comma separated list of names)
MODULE = tileobj_as_exp_runner

MODE = smp


## ShapePipe file handling options
[FILE]

# LOG_NAME (optional) default is shapepipe
# RUN_LOG_NAME (optional) default is shapepipe_runs

# INPUT_DIR (required) must be a valid directory containing input files for the first module
<<<<<<< HEAD
INPUT_DIR = data,output_tiles/SExtractor/shapepipe_run_2019-01-31_10-10-54/sextractor_runner/output
=======
INPUT_DIR = data, output_tiles/SExtractor/adopted/sextractor_runner/output
>>>>>>> 38c65597
; INPUT_DIR = last,python_example

# OUTPUT_DIR (required) must be a valid directory to write the pipeline output files
OUTPUT_DIR = ./output_tiles/tileobj_as_exp

# FILE_PATTERN (opional) list of string patterns to identify input files
FILE_PATTERN = CFIS_img, sexcat

# FILE_EXT (opional) list of string extensions to identify input files
FILE_EXT = .fits, .fits

# NUMBERING_SCHEME (optional) string with numbering pattern for input files
NUMBERING_SCHEME = -000

## ShapePipe job handling options
[JOB]

# BATCH_SIZE (optional) default is 1, i.e. run all jobs in serial
# Not required if [EXECUTION]:MODE = mpi
SMP_BATCH_SIZE = 4

# TIMEOUT (optional) default is None, i.e. no timeout limit applied
TIMEOUT = 01:00:00


## Module options
[TILEOBJ_AS_EXP_RUNNER]

# Input directory of exposure-single-CCD images (created by find_exposures)
INPUT_DIR_EXP_CCD = output_tiles/find_exposures/adopted/find_exposures_runner/output

# Input exposure-single-CCD image extension
INPUT_EXP_CCD_EXT = fits

# Input file pattern
INPUT_FILE_PATTERN =

# Input image file extension
INPUT_FILE_EXT = fits

# Template/example SExtractor catalogue (to mimic for output)
SEX_CAT_TEMPLATE = output_exp/SExtractor/adopted/sextractor_runner/output/sexcat-000_0_00.fits

# Output file pattern
OUTPUT_FILE_PATTERN = cat.

# Ouput image file extension
OUTPUT_FILE_EXT = fits

# Number of HDUs (= CCDs) per image
N_HDU = 40

<|MERGE_RESOLUTION|>--- conflicted
+++ resolved
@@ -27,11 +27,7 @@
 # RUN_LOG_NAME (optional) default is shapepipe_runs
 
 # INPUT_DIR (required) must be a valid directory containing input files for the first module
-<<<<<<< HEAD
-INPUT_DIR = data,output_tiles/SExtractor/shapepipe_run_2019-01-31_10-10-54/sextractor_runner/output
-=======
 INPUT_DIR = data, output_tiles/SExtractor/adopted/sextractor_runner/output
->>>>>>> 38c65597
 ; INPUT_DIR = last,python_example
 
 # OUTPUT_DIR (required) must be a valid directory to write the pipeline output files
