--- conflicted
+++ resolved
@@ -164,7 +164,6 @@
         for line in lines:
             entry = line.rstrip()
 
-<<<<<<< HEAD
             if module == "setools_runner":
                 m = re.search("Nb stars = (\S*)", line)
                 if m:
@@ -175,12 +174,6 @@
                     else:
                         pass
                     break
-=======
-        # print(inds_special)
-        for idx in inds_special:
-            paths_in_dir.pop(idx)
-            names_in_dir.pop(idx)
->>>>>>> f5468d79
 
     return None
  
@@ -255,7 +248,6 @@
         self._path_main = path_main
         self._path_left = path_left
         self._output_subdirs = output_subdirs or [""]
-<<<<<<< HEAD
         self._path_right = set_as_list(
             path_right,
             len(modules),
@@ -272,10 +264,8 @@
             len(modules),
             default=False,
         )
-=======
         self._path_right = set_as_list(path_right, len(modules), default=".")
         self._output_path_missing_IDs = output_path_missing_IDs
->>>>>>> f5468d79
         self._verbose = verbose
 
     def print_intro(self):
@@ -293,12 +283,6 @@
         Print overall header information for stats output.
 
         """
-<<<<<<< HEAD
-=======
-        # logging.info(
-        # "module                          expected     found   miss_expl"
-        # + " missing uniq_miss  fr_found"
->>>>>>> f5468d79
         logging.info(
             "module                          expected     found   miss_expl"
             + " missing uniq_miss  fr_found"
@@ -359,12 +343,6 @@
     def is_ID_in_str(self, ID, path):
         if ID in path:
             return True
-<<<<<<< HEAD
-=======
-        # if re.sub("\.", "-", ID) in path:
-        # return True
-        # return False
->>>>>>> f5468d79
 
     @classmethod
     def is_not_in_any(self, ID, list_str):
@@ -471,16 +449,12 @@
         else:
             # split_exp_runner: input is exp, output is shdu (images) and exp
             # (header); ignore hdu number
-<<<<<<< HEAD
             pattern = re.compile(
                 r"(?:\d{3}-\d{3}|\d{7})"
             )
 
         ## Extract image IDs from names
         IDs = []
-=======
-            pattern = re.compile(r"(?:\d{3}-\d{3}|\d{7})")
->>>>>>> f5468d79
         for name, path in zip(names_in_dir, paths_in_dir):
 
             match = pattern.search(name)
@@ -553,15 +527,7 @@
         Return output directory name for given module.
 
         """
-<<<<<<< HEAD
         directory = f"{full_path}/{module}/{path_output}"
-=======
-        directory = f"{full_path}/{module}/output"
-
-        # Some modules have special requirements
-        if module == "setools_runner":
-            directory = f"{directory}/rand_split"
->>>>>>> f5468d79
 
         return directory
 
@@ -627,15 +593,11 @@
                     )
 
                     # Get module output directory
-<<<<<<< HEAD
                     directory = self.get_module_output_dir(
                         full_path,
                         module,
                         self._path_output[idx],
                     )
-=======
-                    directory = self.get_module_output_dir(full_path, module)
->>>>>>> f5468d79
                     if self._verbose:
                         print(f"**** Output dir = {directory}")
 
