--- conflicted
+++ resolved
@@ -116,10 +116,7 @@
         if verbose:
             print('Downloading file {} to {}...'.format(source, target))
         vcp = vosHandler(cmd)
-<<<<<<< HEAD
-=======
 
->>>>>>> a09af4fe
         vcp()
         if verbose:
             print('Download finished.')
