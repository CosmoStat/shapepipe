--- conflicted
+++ resolved
@@ -11,13 +11,8 @@
 
 
 @module_runner(
-<<<<<<< HEAD
     input_module='sextractor_runner',
-    version='1.0',
-=======
     version='1.1',
-    input_module='sextractor_runner_exp',
->>>>>>> 9d481e49
     file_pattern=['sexcat'],
     file_ext=['.fits'],
     depends=['numpy', 'matplotlib'],
