--- conflicted
+++ resolved
@@ -9,23 +9,6 @@
 """
 
 from shapepipe.modules.module_decorator import module_runner
-<<<<<<< HEAD
-from shapepipe.modules.SETools_package import SETools_script as setools
-
-
-@module_runner(input_module='sextractor_runner_exp', version='1.0',
-               file_pattern=['sexcat'], file_ext=['.fits'],
-               depends=['numpy', 'matplotlib'])
-def setools_runner(input_file_list, run_dirs, file_number_string,
-                   config, module_config_sec, w_log):
-
-    config_file = config.getexpanded('SETOOLS_RUNNER', 'SETOOLS_CONFIG_PATH')
-
-    inst = setools.SETools(input_file_list[0], run_dirs['output'],
-                           file_number_string, config_file)
-    inst.process(w_log)
-
-=======
 from shapepipe.modules.setools_package import setools
 
 
@@ -60,5 +43,4 @@
     se_inst.process(w_log)
 
     # No return objects
->>>>>>> e7b2603a
     return None, None