"""MASK RUNNER.

Module runner for ``mask``.

:Author: Axel Guinot

"""

from shapepipe.modules.mask_package.mask import Mask
from shapepipe.modules.module_decorator import module_runner


@module_runner(
    version='1.0',
    file_pattern=['image', 'weight', 'flag'],
    file_ext=['.fits', '.fits', '.fits'],
    depends=['numpy', 'astropy'],
    executes=['ww', 'findgsc2.2'],
    numbering_scheme='_0',
)
def mask_runner(
    input_file_list,
    run_dirs,
    file_number_string,
    config,
    module_config_sec,
    w_log,
):
    """Define The Mask Runner."""
    # Get number of input files
    n_inputs = len(input_file_list)

    # Set options for 2 inputs
    if n_inputs == 2:
        ext_flag_name = None
        ext_star_cat = None
<<<<<<< HEAD
    elif len(input_file_list) == 3:
=======

    # Set options for 3 inputs
    elif n_inputs == 3:
>>>>>>> 9d481e49
        if config.getboolean(module_config_sec, 'USE_EXT_FLAG'):
            ext_flag_name = input_file_list[2]
            ext_star_cat = None
        elif config.getboolean(module_config_sec, 'USE_EXT_STAR'):
            ext_flag_name = None
            ext_star_cat = input_file_list[2]
        else:
<<<<<<< HEAD
            raise ValueError('Expecting external flag or external star '
                             'catalog.')
    elif len(input_file_list) == 4:
        if (config.getboolean(module_config_sec, 'USE_EXT_FLAG') and
                config.getboolean(module_config_sec, 'USE_EXT_STAR')):
=======
            raise ValueError(
                f'Found {n_inputs} inputs but was expecting external flag or '
                + 'external star catalogue in the MASK_RUNNER section of the '
                + 'config file.'
            )

    # Set options for 4 inputs
    elif n_inputs == 4:
        if (
            config.getboolean(module_config_sec, 'USE_EXT_FLAG')
            and config.getboolean(module_config_sec, 'USE_EXT_STAR')
        ):
>>>>>>> 9d481e49
            ext_flag_name = input_file_list[2]
            ext_star_cat = input_file_list[3]
        else:
            raise ValueError(
                f'Found {n_inputs} inputs but was expecting external flag and '
                + 'external star catalogue in the MASK_RUNNER section of the '
                + 'config file.'
            )

    # Raise error for invalid settings
    else:
        raise ValueError(
            f'Found {n_inputs} inputs and these must be "image", "weight" and '
            + '"ext_flags", "ext_star_cat" (optional). Check the MASK_RUNNER '
            + 'section of the config file to make sure you have the '
            + 'appropriate settings.'
        )

<<<<<<< HEAD
    config_file = config.getexpanded(module_config_sec, 'MASK_CONFIG_PATH')

=======
    # Get path to mask configuration options
    config_file = config.getexpanded(module_config_sec, 'MASK_CONFIG_PATH')

    # Get mask HDU number
>>>>>>> 9d481e49
    if config.has_option(module_config_sec, 'HDU'):
        hdu = config.getint(module_config_sec, 'HDU')
    else:
        hdu = 0

<<<<<<< HEAD
=======
    # Get mask mask file name suffix
>>>>>>> 9d481e49
    if config.has_option(module_config_sec, 'SUFFIX'):
        suffix = config.get(module_config_sec, 'SUFFIX')
    else:
        suffix = ''

<<<<<<< HEAD
=======
    # Get mask base ouput file name
>>>>>>> 9d481e49
    if config.has_option(module_config_sec, 'OUTNAME_BASE'):
        outname_base = config.get(module_config_sec, 'OUTNAME_BASE')
    else:
        outname_base = 'flag'

    # Create instance of Mask
    mask_inst = Mask(
        *input_file_list[:2],
        image_suffix=suffix.replace(" ", ""),
        image_num=file_number_string,
        config_filepath=config_file,
        output_dir=run_dirs['output'],
        path_external_flag=ext_flag_name,
        outname_base=outname_base,
        star_cat_path=ext_star_cat,
        hdu=hdu,
    )

    # Make the mask
    stdout, stderr = mask_inst.make_mask()

    # Return stdout and stderr
    return stdout, stderr<|MERGE_RESOLUTION|>--- conflicted
+++ resolved
@@ -34,13 +34,9 @@
     if n_inputs == 2:
         ext_flag_name = None
         ext_star_cat = None
-<<<<<<< HEAD
-    elif len(input_file_list) == 3:
-=======
 
     # Set options for 3 inputs
     elif n_inputs == 3:
->>>>>>> 9d481e49
         if config.getboolean(module_config_sec, 'USE_EXT_FLAG'):
             ext_flag_name = input_file_list[2]
             ext_star_cat = None
@@ -48,13 +44,6 @@
             ext_flag_name = None
             ext_star_cat = input_file_list[2]
         else:
-<<<<<<< HEAD
-            raise ValueError('Expecting external flag or external star '
-                             'catalog.')
-    elif len(input_file_list) == 4:
-        if (config.getboolean(module_config_sec, 'USE_EXT_FLAG') and
-                config.getboolean(module_config_sec, 'USE_EXT_STAR')):
-=======
             raise ValueError(
                 f'Found {n_inputs} inputs but was expecting external flag or '
                 + 'external star catalogue in the MASK_RUNNER section of the '
@@ -67,7 +56,6 @@
             config.getboolean(module_config_sec, 'USE_EXT_FLAG')
             and config.getboolean(module_config_sec, 'USE_EXT_STAR')
         ):
->>>>>>> 9d481e49
             ext_flag_name = input_file_list[2]
             ext_star_cat = input_file_list[3]
         else:
@@ -86,33 +74,22 @@
             + 'appropriate settings.'
         )
 
-<<<<<<< HEAD
-    config_file = config.getexpanded(module_config_sec, 'MASK_CONFIG_PATH')
-
-=======
     # Get path to mask configuration options
     config_file = config.getexpanded(module_config_sec, 'MASK_CONFIG_PATH')
 
     # Get mask HDU number
->>>>>>> 9d481e49
     if config.has_option(module_config_sec, 'HDU'):
         hdu = config.getint(module_config_sec, 'HDU')
     else:
         hdu = 0
 
-<<<<<<< HEAD
-=======
     # Get mask mask file name suffix
->>>>>>> 9d481e49
     if config.has_option(module_config_sec, 'SUFFIX'):
         suffix = config.get(module_config_sec, 'SUFFIX')
     else:
         suffix = ''
 
-<<<<<<< HEAD
-=======
     # Get mask base ouput file name
->>>>>>> 9d481e49
     if config.has_option(module_config_sec, 'OUTNAME_BASE'):
         outname_base = config.get(module_config_sec, 'OUTNAME_BASE')
     else:
