--- conflicted
+++ resolved
@@ -42,11 +42,7 @@
 
     inst = mask(*input_file_list[:2], suffix.replace(" ", ""),
                 file_number_string, config_file, output_dir,
-<<<<<<< HEAD
                 w_log, path_external_flag=ext_flag_name)
-=======
-                path_external_flag=ext_flag_name, outname_base=outname_base)
->>>>>>> 38c65597
     stdout, stderr = inst.make_mask()
 
     return stdout, stderr