--- conflicted
+++ resolved
@@ -21,40 +21,6 @@
     executes=['sex'],
     depends=['numpy'],
 )
-<<<<<<< HEAD
-def sextractor_runner(input_file_list, run_dirs, file_number_string,
-                      config, module_config_sec, w_log):
-
-    num = file_number_string
-
-    exec_path = config.getexpanded(module_config_sec, "EXEC_PATH")
-    dot_sex = config.getexpanded(module_config_sec, "DOT_SEX_FILE")
-    dot_param = config.getexpanded(module_config_sec, "DOT_PARAM_FILE")
-    dot_conv = config.getexpanded(module_config_sec, "DOT_CONV_FILE")
-
-    weight_file = config.getboolean(module_config_sec, "WEIGHT_IMAGE")
-    flag_file = config.getboolean(module_config_sec, "FLAG_IMAGE")
-    psf_file = config.getboolean(module_config_sec, "PSF_FILE")
-    detection_image = config.getboolean(module_config_sec, "DETECTION_IMAGE")
-    detection_weight = config.getboolean(
-        module_config_sec, "DETECTION_WEIGHT"
-    )
-
-    zp_from_header = config.getboolean(module_config_sec, "ZP_FROM_HEADER")
-    if zp_from_header:
-        zp_key = config.get(module_config_sec, "ZP_KEY")
-    else:
-        zp_key = None
-
-    bkg_from_header = config.getboolean(module_config_sec, "BKG_FROM_HEADER")
-    if bkg_from_header:
-        bkg_key = config.get(module_config_sec, "BKG_KEY")
-    else:
-        bkg_key = None
-
-    if config.has_option(module_config_sec, "CHECKIMAGE"):
-        check_image = config.getlist(module_config_sec, "CHECKIMAGE")
-=======
 def sextractor_runner(
     input_file_list,
     run_dirs,
@@ -89,7 +55,6 @@
 
     if config.has_option(module_config_sec, 'CHECKIMAGE'):
         check_image = config.getlist(module_config_sec, 'CHECKIMAGE')
->>>>>>> 9d481e49
     else:
         check_image = ['']
 
@@ -129,25 +94,11 @@
     # Parse SExtractor errors
     stdout, stderr = ss_inst.parse_errors(stderr, stdout)
 
-<<<<<<< HEAD
-    if check_error == []:
-        stderr2 = ''
-    else:
-        stderr2 = stdout
-    if check_error2 == []:
-        stderr2 = stdout
-
-    if config.getboolean(module_config_sec, "MAKE_POST_PROCESS"):
-        f_wcs_path = config.getexpanded(module_config_sec, "LOG_WCS")
-        pos_params = config.getlist(module_config_sec, "WORLD_POSITION")
-        ccd_size = config.getlist(module_config_sec, "CCD_SIZE")
-=======
     # Run sextractor post processing
     if config.getboolean(module_config_sec, 'MAKE_POST_PROCESS'):
         f_wcs_path = config.getexpanded(module_config_sec, 'LOG_WCS')
         pos_params = config.getlist(module_config_sec, 'WORLD_POSITION')
         ccd_size = config.getlist(module_config_sec, 'CCD_SIZE')
->>>>>>> 9d481e49
         ss.make_post_process(
             ss_inst.path_output_file,
             f_wcs_path,
