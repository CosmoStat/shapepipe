# -*- coding: utf-8 -*-

"""SHAPEPIPE MODULES

This module contains sub-modules that can be run with ShapePipe.

:Author: Samuel Farrens <samuel.farrens@cea.fr>

"""

<<<<<<< HEAD
__all__ = ['module_decorator',
           'module_runners',
           'combine_mexp_package',
           'find_exposures_package',
           'mask_package',
           'PSFExInterpolation_package',
           'SETools_package',
           'tileobj_as_exp_package']
__module_list__ = ['combine_mexp_runner',
                   'execute_example',
=======
__all__ = ['module_decorator', 'module_runners', 
           'find_exposures_package', 'mask_package',
           'PSFExInterpolation_package', 'SETools_package']
__module_list__ = ['execute_example',
>>>>>>> 1af803b3
                   'find_exposures_runner',
                   'galsim_shapes_runner',
                   'make_catalog_runner',
                   'mask_runner',
                   'mask_runner_exp',
                   'ngmix_runner',
                   'psfex_runner',
                   'psfexinterp_runner',
                   'python_example',
                   'serial_example',
                   'setools_runner',
                   'sextractor_runner',
                   'sextractor_runner_exp',
                   'split_exp_runner',
                   'spread_model_runner',
                   'swarp_runner',
                   'vignetmaker_runner',
                   'vignetmaker_runner2',
                   'merge_headers_runner',
                   'merge_star_cat_runner',
                   'uncompress_fits_image_runner',
                   'erase_output_runner']<|MERGE_RESOLUTION|>--- conflicted
+++ resolved
@@ -8,7 +8,6 @@
 
 """
 
-<<<<<<< HEAD
 __all__ = ['module_decorator',
            'module_runners',
            'combine_mexp_package',
@@ -19,12 +18,6 @@
            'tileobj_as_exp_package']
 __module_list__ = ['combine_mexp_runner',
                    'execute_example',
-=======
-__all__ = ['module_decorator', 'module_runners', 
-           'find_exposures_package', 'mask_package',
-           'PSFExInterpolation_package', 'SETools_package']
-__module_list__ = ['execute_example',
->>>>>>> 1af803b3
                    'find_exposures_runner',
                    'galsim_shapes_runner',
                    'make_catalog_runner',
