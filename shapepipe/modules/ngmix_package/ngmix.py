--- conflicted
+++ resolved
@@ -229,14 +229,10 @@
         for idx in range(len(results)):
             for name in names:
 
-<<<<<<< HEAD
                 mag = (
                     -2.5 * np.log10(results[idx][name]['flux'])
                     + self._zero_point
                 )
-=======
-                mag = -2.5 * np.log10(results[idx][name]['flux']) + self._zero_point
->>>>>>> 9ceb3dc7
                 mag_err = np.abs(
                     -2.5 * results[idx][name]['flux_err']
                     / (results[idx][name]['flux'] * np.log(10))
@@ -273,7 +269,6 @@
                 output_dict[name]['g2'].append(results[idx][name]['g'][1])
                 output_dict[name]['g2_err'].append(
                     results[idx][name]['pars_err'][3]
-<<<<<<< HEAD
                 )
                 output_dict[name]['T'].append(results[idx][name]['T'])
                 output_dict[name]['T_err'].append(results[idx][name]['T_err'])
@@ -284,14 +279,6 @@
                 output_dict[name]['g2_psf'].append(
                     results[idx][name]['gpsf'][1]
                 )
-=======
-                )
-                output_dict[name]['T'].append(results[idx][name]['T'])
-                output_dict[name]['T_err'].append(results[idx][name]['T_err'])
-                output_dict[name]['Tpsf'].append(results[idx][name]['Tpsf'])
-                output_dict[name]['g1_psf'].append(results[idx][name]['gpsf'][0])
-                output_dict[name]['g2_psf'].append(results[idx][name]['gpsf'][1])
->>>>>>> 9ceb3dc7
                 output_dict[name]['flux'].append(results[idx][name]['flux'])
                 output_dict[name]['flux_err'].append(
                     results[idx][name]['flux_err']
@@ -307,13 +294,9 @@
                     raise KeyError('No SNR key (s2n, s2n_r) found in results')
 
                 output_dict[name]['flags'].append(results[idx][name]['flags'])
-<<<<<<< HEAD
                 output_dict[name]['mcal_flags'].append(
                     results[idx]['mcal_flags']
                 )
-=======
-                output_dict[name]['mcal_flags'].append(results[idx]['mcal_flags'])
->>>>>>> 9ceb3dc7
 
         return output_dict
 
@@ -617,11 +600,7 @@
 
     Parameters
     ----------
-<<<<<<< HEAD
     obs : ngmix.observation.Observation
-=======
-    obs : ngmix.Observation
->>>>>>> 9ceb3dc7
         image to fit
     model : str
         model for fit
@@ -823,15 +802,9 @@
 
         psf_T = psfs_sigma[n_e] * 1.17741 * pixel_scale
 
-<<<<<<< HEAD
         weight_map = np.copy(weights[n_e])
         weight_map[np.where(flags[n_e] != 0)] = 0.
         weight_map[weight_map != 0] = 1
-=======
-        weight = np.copy(weights[n_e])
-        weight[np.where(flags[n_e] != 0)] = 0.
-        weight[weight != 0] = 1
->>>>>>> 9ceb3dc7
 
         psf_guess = np.array([0., 0., 0., 0., psf_T, 1.])
         try:
@@ -859,11 +832,7 @@
 
         # Noise handling
         if gal_guess_flag:
-<<<<<<< HEAD
             sig_noise = get_noise(gals[n_e], weight_map, gal_guess_tmp, pixel_scale)
-=======
-            sig_noise = get_noise(gals[n_e], weight, gal_guess_tmp, pixel_scale)
->>>>>>> 9ceb3dc7
         else:
             sig_noise = sigma_mad(gals[n_e])
 
@@ -871,7 +840,6 @@
         noise_img_gal = np.random.randn(*gals[n_e].shape) * sig_noise
 
         gal_masked = np.copy(gals[n_e])
-<<<<<<< HEAD
         if (len(np.where(weight_map == 0)[0]) != 0):
             gal_masked[weight_map == 0] = noise_img_gal[weight_map == 0]
 
@@ -879,15 +847,6 @@
 
         # Original PSF fit
         w_tmp = np.sum(weight_map)
-=======
-        if (len(np.where(weight == 0)[0]) != 0):
-            gal_masked[weight == 0] = noise_img_gal[weight == 0]
-
-        weight *= 1 / sig_noise**2
-
-        # Original PSF fit
-        w_tmp = np.sum(weight)
->>>>>>> 9ceb3dc7
         psf_res_gT['g_PSFo'] += psf_res['g'] * w_tmp
         psf_res_gT['g_err_PSFo'] += np.array([
             psf_res['pars_err'][2],
@@ -899,11 +858,7 @@
 
         gal_obs = Observation(
             gal_masked,
-<<<<<<< HEAD
             weight=weight_map,
-=======
-            weight=weight,
->>>>>>> 9ceb3dc7
             jacobian=gal_jacob,
             psf=psf_obs,
             noise=noise_img
@@ -995,11 +950,7 @@
                     psf_res = make_galsimfit(
                         obs.psf,
                         psf_model,
-<<<<<<< HEAD
                         np.array([0., 0., 0., 0., Tguess, 1.]),
-=======
-                        np.array([0., 0., 0., 0., Tguess, 1.])
->>>>>>> 9ceb3dc7
                     )
                 except:
                     continue
