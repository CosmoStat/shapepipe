--- conflicted
+++ resolved
@@ -28,19 +28,16 @@
     run_dirs,
     file_number_string,
     config,
-<<<<<<< HEAD
     module_config_sec,
-=======
->>>>>>> 4d2c9838
     w_log
 ):
 
     # Get output patterns
-    output_pattern_list = config.getlist('UNCOMPRESS_FITS_IMAGE_RUNNER', 'OUTPUT_PATTERN')
+    output_pattern_list = config.getlist(module_config_sec, 'OUTPUT_PATTERN')
 
     # Get HDU number
-    if config.has_option('UNCOMPRESS_FITS_IMAGE_RUNNER', 'HDU_DATA'):
-        data_hdu = config.getint("UNCOMPRESS_FITS_IMAGE_RUNNER", "HDU_DATA")
+    if config.has_option(module_config_sec, 'HDU_DATA'):
+        data_hdu = config.getint(module_config_sec, 'HDU_DATA')
     else:
         data_hdu = 0
 
