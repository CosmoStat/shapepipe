"""MASK.

This module contains a class to create star mask for an image.

:Authors: Axel Guinot, Martin Kilbinger

"""

import os
import re

import numpy as np
from astropy import units, wcs
from astropy.coordinates import SkyCoord
from astropy.io import fits

from shapepipe.pipeline import file_io
from shapepipe.pipeline.config import CustomParser
from shapepipe.pipeline.execute import execute
from shapepipe.utilities.file_system import mkdir


class Mask(object):
    """Mask.

    Class to create mask based on a star catalogue.

    Parameters
    ----------
    image_path : str
        Path to image (FITS format)
    weight_path : str
        Path to the weight image (FITS format)
    image_prefix : str
        Prefix to input image name, specify as ``'none'`` for no prefix
    image_num : str
        File number identified
    config_filepath : str
        Path to the ``.mask`` config file
    output_dir : str
        Path to the output directory
    w_log : logging.Logger
        Log file
    path_external_flag : str, optional
        Path to external flag file, default is ``None`` (not used)
    outname_base : str, optional
       Output file name base, default is ``flag``
    star_cat_path : str, optional
        Path to external star catalogue, default is ``None`` (not used;
        instead the star catalogue is produced on the fly at run time)
    hdu : int, optional
        HDU number, default is ``0``

    """

    def __init__(
        self,
        image_path,
        weight_path,
        image_prefix,
        image_num,
        config_filepath,
        output_dir,
        w_log,
        path_external_flag=None,
        outname_base='flag',
        star_cat_path=None,
        hdu=0,
    ):

        # Path to the image to mask
        self._image_fullpath = image_path

        # Path to the weight associated to the image
        self._weight_fullpath = weight_path

        # Input image prefix
        if (image_prefix.lower() != 'none') and (image_prefix != ''):
            self._img_prefix = f'{image_prefix}_'
        else:
            self._img_prefix = ''

        # File number identified
        self._img_number = image_num

        # Path to mask config file
        self._config_filepath = config_filepath

        # Path to the output directory
        self._output_dir = output_dir

        # Log file
        self._w_log = w_log

        # Path to an external flag file
        self._path_external_flag = path_external_flag

        # Output file base name
        self._outname_base = outname_base

        # Set external star catalogue path if given
        if star_cat_path is not None:
            self._star_cat_path = star_cat_path

        self._hdu = hdu

        # Read mask config file
        self._get_config()

        # Set parameters needed for the star detection
        self._set_image_coordinates()

        # Set error flag
        self._err = False

    def _get_config(self):
        """Get Config.

        Read the config file and set parameters.

        Raises
        ------
        ValueError
            If config file name is ``None``
        IOError
            If config file not found

        """
        if self._config_filepath is None:
            raise ValueError('No path to config file given')

        if not os.path.exists(self._config_filepath):
            raise IOError(
                f'Config file "{self._config_filepath}" not found'
            )

        conf = CustomParser()
        conf.read(self._config_filepath)

        self._config = {
            'PATH': {},
            'BORDER': {},
            'HALO': {},
            'SPIKE': {},
            'MESSIER': {},
            'NGC': {},
            'MD': {},
        }

        if conf.has_option('PROGRAM_PATH', 'WW_PATH'):
            self._config['PATH']['WW'] = (
                conf.getexpanded('PROGRAM_PATH', 'WW_PATH')
            )
        else:
            self._config['PATH']['WW'] = 'ww'
        self._config['PATH']['WW_configfile'] = (
            conf.getexpanded('PROGRAM_PATH', 'WW_CONFIG_FILE')
        )
        if conf.has_option('PROGRAM_PATH', 'CDSCLIENT_PATH'):
            self._config['PATH']['CDSclient'] = (
                conf.getexpanded('PROGRAM_PATH', 'CDSCLIENT_PATH')
            )
        elif self._star_cat_path is not None:
            self._config['PATH']['star_cat'] = self._star_cat_path
        else:
            raise ValueError(
                'Either [PROGRAM_PATH]:CDSCLIENT_PATH in the mask config file '
                + ' or a star catalogue as module input needs to be present'
            )

        self._config['PATH']['temp_dir'] = self._get_temp_dir_path(
            conf.getexpanded('OTHER', 'TEMP_DIRECTORY')
        )
        self._config['BORDER']['make'] = (
            conf.getboolean('BORDER_PARAMETERS', 'BORDER_MAKE')
        )
        if self._config['BORDER']['make']:
            self._config['BORDER']['width'] = (
                conf.getint('BORDER_PARAMETERS', 'BORDER_WIDTH')
            )
            self._config['BORDER']['flag'] = (
                conf.get('BORDER_PARAMETERS', 'BORDER_FLAG_VALUE')
            )

        for mask_shape in ['HALO', 'SPIKE']:

            self._config[mask_shape]['make'] = conf.getboolean(
                f'{mask_shape}_PARAMETERS',
                f'{mask_shape}_MAKE',
            )
            self._config[mask_shape]['individual'] = (
                conf.getboolean('OTHER', 'KEEP_INDIVIDUAL_MASK')
            )

            if self._config[mask_shape]['make']:

                self._config[mask_shape]['maskmodel_path'] = conf.getexpanded(
                    f'{mask_shape}_PARAMETERS',
                    f'{mask_shape}_MASKMODEL_PATH',
                )
                self._config[mask_shape]['mag_lim'] = conf.getfloat(
                    f'{mask_shape}_PARAMETERS',
                    f'{mask_shape}_MAG_LIM',
                )
                self._config[mask_shape]['scale_factor'] = conf.getfloat(
                    f'{mask_shape}_PARAMETERS',
                    f'{mask_shape}_SCALE_FACTOR',
                )
                self._config[mask_shape]['mag_pivot'] = conf.getfloat(
                    f'{mask_shape}_PARAMETERS',
                    f'{mask_shape}_MAG_PIVOT',
                )
                self._config[mask_shape]['flag'] = conf.getint(
                    f'{mask_shape}_PARAMETERS',
                    f'{mask_shape}_FLAG_VALUE',
                )

                if conf.getboolean('OTHER', 'KEEP_REG_FILE'):
                    reg_file = conf.getexpanded(
                        f'{mask_shape}_PARAMETERS',
                        f'{mask_shape}_REG_FILE',
                    )
                    self._config[mask_shape]['reg_file'] = (
                        f'{self._config["PATH"]["temp_dir"]}/'
                        + f'{re.split(".reg", reg_file)[0]}'
                        + f'{self._img_number}.reg'
                    )
                else:
                    self._config[mask_shape]['reg_file'] = None

        for mask_type in ['MESSIER', 'NGC']:

            self._config[mask_type]['make'] = conf.getboolean(
                f'{mask_type}_PARAMETERS',
                f'{mask_type}_MAKE'
            )

            if self._config[mask_type]['make']:
                self._config[mask_type]['cat_path'] = conf.getexpanded(
                    f'{mask_type}_PARAMETERS',
                    f'{mask_type}_CAT_PATH',
                )
                self._config[mask_type]['size_plus'] = conf.getfloat(
                    f'{mask_type}_PARAMETERS',
                    f'{mask_type}_SIZE_PLUS',
                )
                self._config[mask_type]['flag'] = conf.getint(
                    f'{mask_type}_PARAMETERS',
                    f'{mask_type}_FLAG_VALUE',
                )

        self._config['MD']['make'] = (
            conf.getboolean('MD_PARAMETERS', 'MD_MAKE')
        )

        if self._config['MD']['make']:
            self._config['MD']['thresh_flag'] = (
                conf.getfloat('MD_PARAMETERS', 'MD_THRESH_FLAG')
            )
            self._config['MD']['thresh_remove'] = (
                conf.getfloat('MD_PARAMETERS', 'MD_THRESH_REMOVE')
            )
            self._config['MD']['remove'] = (
                conf.getboolean('MD_PARAMETERS', 'MD_REMOVE')
            )

    def _set_image_coordinates(self):
        """Set Image Coordinates.

        Compute the image coordinates for matching with the star catalogue
        and star mask.

        """
        img = file_io.FITSCatalogue(self._image_fullpath, hdu_no=0)
        img.open()
        self._header = img.get_header()
        img_shape = img.get_data().shape
        img.close()
        del img

        self._wcs = wcs.WCS(self._header)

        # Compute field center

        # Note: get_data().shape corresponds to (n_y, n_x)
        pix_center = [img_shape[1] / 2.0, img_shape[0] / 2.0]
        wcs_center = self._wcs.all_pix2world([pix_center], 1)[0]
        self._fieldcenter = {}
        self._fieldcenter['pix'] = np.array(pix_center)
        self._fieldcenter['wcs'] = (
            SkyCoord(ra=wcs_center[0], dec=wcs_center[1], unit='deg')
        )

        # Get the four corners of the image
        corners = self._wcs.calc_footprint()
        self._corners_sc = SkyCoord(
            ra=corners[:, 0] * units.degree,
            dec=corners[:, 1] * units.degree,
        )

        # Compute image radius = image diagonal
        self._img_radius = self._get_image_radius()

    def make_mask(self):
        """Make Mask.

        Main function to create the mask.

        """
        if self._config['MD']['make']:
            self.missing_data()

        if self._config['HALO']['make'] or self._config['SPIKE']['make']:
            stars = self.find_stars(
                np.array([
                    self._fieldcenter['wcs'].ra.value,
                    self._fieldcenter['wcs'].dec.value
                ]),
                radius=self._img_radius,
            )

        if not self._err:
            for _type in ('HALO', 'SPIKE'):
                if self._config[_type]['make']:
                    self._create_mask(
                        stars=stars,
                        types=_type,
                        mag_limit=self._config[_type]['mag_lim'],
                        scale_factor=self._config[_type]['scale_factor'],
                        mag_pivot=self._config[_type]['mag_pivot'],
                    )

        if not self._err:
            mask_name = []
            if self._config['HALO']['make'] and self._config['SPIKE']['make']:
                self._exec_WW(types='ALL')
                mask_name.append(
                    f'{self._config["PATH"]["temp_dir"]}halo_spike_flag'
                    + f'{self._img_number}.fits'
                )
                mask_name.append(None)
            else:
                for _type in ('HALO', 'SPIKE'):
                    if self._config[_type]['make']:
                        self._exec_WW(types=_type)
                        mask_name.append(
                            f'{self._config["PATH"]["temp_dir"]}'
                            + f'{_type.lower()}_flag{self._img_number}.fits'
                        )
                    else:
                        mask_name.append(None)

        masks_internal = {}
        if not self._err:
            if self._config['BORDER']['make']:
                masks_internal['BORDER'] = self.mask_border(
                    width=self._config['BORDER']['width']
                )

        if not self._err:
            for _type in ('MESSIER', 'NGC'):
                if self._config[_type]['make']:
                    masks_internal[_type] = self.mask_dso(
                        self._config[_type]['cat_path'],
                        size_plus=self._config[_type]['size_plus'],
                        flag_value=self._config[_type]['flag'],
                        obj_type=_type,
                    )

        if not self._err:
            try:
                im_pass = self._config['MD']['im_remove']
            except Exception:
                im_pass = True

        if not self._err:
            path_external_flag = self._path_external_flag

        if not self._err:
            if im_pass:
                final_mask = self._build_final_mask(
                    path_mask1=mask_name[0],
                    path_mask2=mask_name[1],
                    masks_internal=masks_internal,
                    path_external_flag=path_external_flag,
                )

                if not self._config['HALO']['individual']:
                    if mask_name[0] is not None:
                        self._rm_fits1_stdout, self._rm_fits1_stderr = (
                            execute(f'rm {mask_name[0]}')
                        )
                    if mask_name[1] is not None:
                        self._rm_fits2_stdout, self._rm_fits2_stderr = (
                            execute(f'rm {mask_name[1]}')
                        )

                output_file_name = (
                    f'{self._output_dir}/{self._img_prefix}'
                    + f'{self._outname_base}{self._img_number}.fits'
                )

                self._mask_to_file(
                    input_mask=final_mask,
                    output_fullpath=output_file_name,
                )

        # Handle stdout / stderr
        general_stdout = f'\nCDSClient\n{self._CDS_stdout}'
        general_stderr = ''
        if self._CDS_stderr != '':
            general_stderr += f'\nCDSClient\n{self._CDS_stderr}'
        if hasattr(self, '_WW_stdout') or hasattr(self, '_WW_stdout'):
            general_stdout += f'\n\nWeightWatcher\n{self._WW_stdout}'
            if self._WW_stderr != '':
                general_stderr += f'\n\nWeightWatcher\n{self._WW_stderr}'
        if hasattr(self, '_rm_reg_stderr') or hasattr(self, '_rm_reg_stdout'):
            general_stdout += f'\n\nrm reg file\n{self._rm_reg_stdout}'
            if self._rm_reg_stderr != '':
                general_stderr += f'\n\nrm reg file\n{self._rm_reg_stderr}'
        if (
            hasattr(self, '_rm_fits1_stderr')
            or hasattr(self, '_rm_fits1_stdout')
        ):
            general_stdout += f'\n\nrm fits1 file\n{self._rm_fits1_stdout}'
            if self._rm_fits1_stderr != '':
                general_stderr += f'\n\nrm fits1 file\n{self._rm_fits1_stderr}'
        if (
            hasattr(self, '_rm_fits2_stderr')
            or hasattr(self, '_rm_fits2_stdout')
        ):
            general_stdout += f'\n\nrm fits2 file\n{self._rm_fits2_stdout}'
            if self._rm_fits2_stderr != '':
                general_stderr += f'\n\nrm fits2 file\n{self._rm_fits2_stderr}'

        return general_stdout, general_stderr

    def find_stars(self, position, radius):
        """Find Stars.

        Return GSC (Guide Star Catalog) objects for a field with center
        (RA, Dec) and radius :math:`r`.

        Parameters
        ----------
        position : numpy.ndarray
          Position of the center of the field
        radius : float
          Radius in which the query is done (in arcmin)

        Returns
        -------
        dict
          Star dicotionnary for GSC objects in the field

        Raises
        ------
        ValueError
            For invalid configuration options

        """
        if 'CDSclient' in self._config['PATH']:
            ra = position[0]
            dec = position[1]

            if dec > 0.0:
                sign = '+'
            else:
                sign = ''

            cmd_line = (
                f'{self._config["PATH"]["CDSclient"]} {ra} {sign}{dec} '
                + f'-r {radius} -n 1000000'
            )

            self._CDS_stdout, self._CDS_stderr = execute(cmd_line)

        elif 'star_cat' in self._config['PATH']:
            f = open(self._config['PATH']['star_cat'], 'r')
            self._CDS_stdout = f.read()
            self._CDS_stderr = ''
            f.close()

        else:
            raise ValueError(
                'Either [PROGRAM_PATH]:CDSCLIENT_PATH in the mask config file '
                + ' or a star catalogue as module input needs to be present'
            )

        if self._CDS_stderr != '':
            self._err = True
            return None

        return self._make_star_cat(self._CDS_stdout)

    def mask_border(self, width=100, flag_value=4):
        """Create Mask Border.

        Mask ``width`` pixels around the image.

        Parameters
        ----------
        width : int
            Width of the mask mask border
        flag_value : int
            Value of the flag for the border (power of 2)

        Returns
        -------
        numpy.ndarray
            Array containing the mask

        Raises
        ------
        ValueError
            If ``width`` is ``None``

        """
        if width is None:
            raise ValueError('Width for border mask not provided')

        # Note that python image array is [y, x]
        flag = np.zeros(
            (
                int(self._fieldcenter['pix'][1] * 2),
                int(self._fieldcenter['pix'][0] * 2)
            ),
            dtype='uint16',
        )

        flag[0:width, :] = flag_value
        flag[-width:, :] = flag_value
        flag[:, 0:width] = flag_value
        flag[:, -width:] = flag_value

        return flag

    def mask_dso(
        self,
        cat_path,
        size_plus=0.1,
        flag_value=8,
<<<<<<< HEAD
        obj_type='Messier'
=======
        obj_type='Messier',
>>>>>>> 7f4d69f7
    ):
        """Mask DSO.

        Create a circular patch for deep-sky objects (DSOs), e.g.
        Messier or NGC objects.

        Parameters
        ----------
        cat_path : str
            Path to the deep-sky catalogue
        size_plus : float
            Increase the size of the mask by this factor
            (e.g. ``0.1`` means 10%)
        flag_value : int
            Value of the flag, some power of 2
        obj_type : {'Messier', 'NGO'}, optional
            Object type

        Returns
        -------
        numpy.ndarray or ``None``
            If no deep-sky objects are found in the field return ``None`` and
            the flag map

        Raises
        ------
        ValueError
            If ``size_plus`` is negative
        ValueError
            If ``cat_path`` is ``None``

        """
        if size_plus < 0:
            raise ValueError(
                'deep-sky mask size increase variable cannot be negative'
            )

        if cat_path is None:
            raise ValueError('Path to deep-sky object catalogue not provided')

        m_cat, header = fits.getdata(cat_path, header=True)

        unit_ra = file_io.get_unit_from_fits_header(header, 'ra')
        unit_dec = file_io.get_unit_from_fits_header(header, 'dec')
        m_sc = SkyCoord(
            ra=m_cat['ra'] * unit_ra,
            dec=m_cat['dec'] * unit_dec,
        )

        unit_size_X = file_io.get_unit_from_fits_header(header, 'size_X')
        unit_size_Y = file_io.get_unit_from_fits_header(header, 'size_Y')

        # Loop through all deep-sky objects and check whether any corner is
        # closer than the object's radius
        indices = []
        size_max_deg = []
        for idx, m_obj in enumerate(m_cat):

            # DSO size
            # r = max(m_obj['size']) * units.arcmin
            r = max(
                m_obj['size_X'] * unit_size_X,
                m_obj['size_Y'] * unit_size_Y,
            )
            r_deg = r.to(units.degree)
            size_max_deg.append(r_deg)

            # Add index to list if distance between DSO and any image corner
            # is closer than DSO size
            if np.any(self._corners_sc.separation(m_sc[idx]) < r_deg):
                indices.append(idx)

        self._w_log.info(
            f'Found {len(indices)} {obj_type} objects overlapping with'
            ' image'
        )

        if len(indices) == 0:
            # No closeby deep-sky object found
            return None

        # Compute number of DSO center coordinates in footprint, for logging
        # purpose only
        n_dso_center_in_footprint = 0
        for idx in indices:
            in_img = self._wcs.footprint_contains(m_sc[idx])
            self._w_log.info(
                '(obj_type, ra, dec, in_img) = '
                + f'({obj_type}, '
                + f'{m_cat["ra"][idx]}, '
                + f'{m_cat["dec"][idx]}, '
                + f'{in_img})'
            )

        # Note: python image array is [y, x]
        flag = np.zeros(
            (
                int(self._fieldcenter['pix'][1] * 2),
                int(self._fieldcenter['pix'][0] * 2)
            ),
            dtype='uint16',
        )

        nx = self._fieldcenter['pix'][0] * 2
        ny = self._fieldcenter['pix'][1] * 2
        for idx in indices:
            m_center = np.hstack(self._wcs.all_world2pix(
                m_cat['ra'][idx],
                m_cat['dec'][idx],
                0,
            ))
            r_pix = (
                size_max_deg[idx].to(units.deg).value * (1 + size_plus)
                / np.abs(self._wcs.pixel_scale_matrix[0][0])
            )

            # The following accounts for deep-sky centers outside of image,
            # without creating masks for coordinates out of range
            y_c, x_c = np.ogrid[0:ny, 0:nx]
            mask_tmp = (
                (x_c - m_center[0]) ** 2 + (y_c - m_center[1]) ** 2
                <= r_pix ** 2
            )

            flag[mask_tmp] = flag_value

        return flag

    def missing_data(self):
        """Find Missing Data.

        Look for zero-valued pixels in image. Flag if their relative number
        is larger than a threshold.
        """
        # Open image
        img = file_io.FITSCatalogue(self._image_fullpath, hdu_no=0)
        img.open()

        # Get total number of pixels
        im_shape = img.get_data().shape
        tot = float(im_shape[0] * im_shape[1])

        # Compute number and ratio of missing data (zero-valued pixels)
        missing = float(len(np.where(img.get_data() == 0.)[0]))
        self._ratio = missing / tot

        # Mark image as to be flagged if ratio larger than 'flag' threshold
        if self._ratio >= self._config['MD']['thresh_flag']:
            self._config['MD']['im_flagged'] = True
        else:
            self._config['MD']['im_flagged'] = False

        # Mark image as to be removed if flag is True and
        # ratio large than 'remove' threshold.
        # Reset all other mask 'make' flags to False (no other mask needs
        # to be created)
        if self._config['MD']['remove']:
            if self._ratio >= self._config['MD']['thresh_remove']:
                self._config['MD']['im_remove'] = True
                for idx in ['HALO', 'SPIKE', 'MESSIER', 'BORDER']:
                    self._config[idx]['make'] = False
            else:
                self._config['MD']['im_remove'] = False

        img.close()

    def sphere_dist(self, position1, position2):
        """Compute Spherical Distance.

        Compute spherical distance between 2 points.

        Parameters
        ----------
        position1 : numpy.ndarray
            [x,y] first point (in pixels)
        position2 : numpy.ndarray
            [x,y] second point (in pixels)

        Returns
        -------
        float
            The distance in degrees.

        Raises
        ------
        ValueError
            If input positions are not Numpy arrays

        """
        if (
            type(position1) is not np.ndarray
            or type(position2) is not np.ndarray
        ):
            raise ValueError('Object coordinates need to be a numpy.ndarray')

        p1 = (np.pi / 180.0) * np.hstack(
            self._wcs.all_pix2world(position1[0], position1[1], 1)
        )
        p2 = (np.pi / 180.0) * np.hstack(
            self._wcs.all_pix2world(position2[0], position2[1], 1)
        )

        dTheta = p1 - p2
        dLong = dTheta[0]
        dLat = dTheta[1]

        dist = 2 * np.arcsin(np.sqrt(
            np.sin(dLat / 2.0) ** 2.0 + np.cos(p1[1]) * np.cos(p2[1])
            * np.sin(dLong / 2.0) ** 2.0
        ))

        return dist * (180.0 / np.pi) * 3600.0

    def _get_image_radius(self, center=None):
        """Get Image Radius.

        Compute the diagonal distance of the image in arcmin.

        Parameters
        ----------
        center : numpy.ndarray, optional
            Coordinates of the center of the image (in pixels)

        Returns
        -------
        float
            The diagonal distance of the image in arcmin

        Raises
        ------
        TypeError
            If centre is not a Numpy array

        """
        if center is None:
            return (
                self.sphere_dist(self._fieldcenter['pix'], np.zeros(2)) / 60.0
            )

        else:
            if isinstance(center, np.ndarray):
                return self.sphere_dist(center, np.zeros(2)) / 60.0
            else:
                raise TypeError(
                    'Image center coordinates has to be a numpy.ndarray'
                )

    def _make_star_cat(self, CDSclient_output):
        """Make Star Catalogue.

        Make a dictionary from findgsc2.2 output.

        Parameters
        ----------
        CDSclient_output : str
            Output of findgsc2.2

        Returns
        -------
        dict
            Star dictionary containing all information

        """
        header = []
        stars = {}

        # get header
        for key in CDSclient_output.splitlines()[3].split(' '):
            if (key != '') and (key != ';'):
                # cleaning output
                key = key.replace(' ', '')
                for key_split in re.split(',|#|;', key):
                    if key_split != '':
                        key = key_split
                header.append(key)
                stars[key] = []

        # get data
        for elem in range(4, len(CDSclient_output.splitlines()) - 5):
            idx = 0
            for key in CDSclient_output.splitlines()[elem].split(' '):
                if (key != '') and (key != ';'):
                    # cleaning output
                    key = key.replace(' ', '')
                    for key_split in re.split(',|#|;', key):
                        if key_split != '':
                            key = key_split
                    # handle missing data
                    try:
                        key = float(key)
                        stars[header[idx]].append(key)
                    except Exception:
                        if key == '---':
                            stars[header[idx]].append(None)
                        else:
                            stars[header[idx]].append(key)
                    idx += 1

        return stars

    def _create_mask(
        self,
        stars,
        types='HALO',
        mag_limit=18.0,
        mag_pivot=13.8,
        scale_factor=0.3,
    ):
        """Create Mask.

        Apply mask from model to stars and save into DS9 region file.

        Parameters
        ----------
        stars : dict
            Stars dictionary (output of ``find_stars``)
        types : {'HALO', 'SPIKE'}, optional
            Type of mask, options are ``HALO`` or ``SPIKE``
        mag_limit : float, optional
            Faint magnitude limit for mask, default is ``18.0``
        mag_pivot : float, optional
            Pivot magnitude for the model, default is ``13.8``
        scale_factor : float, optional
            Scaling for the model, default is ``0.3``

        Raises
        ------
        ValueError
            If no star catalogue is provided
        ValueError
            If an invalid option is provided for type

        """
        if stars is None:
            raise ValueError('Star catalogue dictionary not provided')

        if types not in ('HALO', 'SPIKE'):
            raise ValueError('Mask types need to be in ["HALO", "SPIKE"]')

        if self._config[types]['reg_file'] is None:
            reg = (
                f'{self._config["PATH"]["temp_dir"]}{types.lower()}'
                + f'{self._img_number}.reg'
            )
        else:
            reg = self._config[types]['reg_file']

        mask_model = np.loadtxt(
            self._config[types]['maskmodel_path']
        ).transpose()
        mask_reg = open(reg, 'w')

        stars_used = [[], [], []]

        star_zip = zip(
            stars['RA(J2000)'],
            stars['Dec(J2000)'],
            stars['Fmag'],
            stars['Jmag'],
            stars['Vmag'],
            stars['Nmag'],
            stars['Clas'],
        )

        for ra, dec, Fmag, Jmag, Vmag, Nmag, clas in star_zip:
            mag = 0.0
            idx = 0.0

            if Fmag is not None:
                mag += Fmag
                idx += 1.0
            if Jmag is not None:
                mag += Jmag
                idx += 1.0
            if Vmag is not None:
                mag += Vmag
                idx += 1.0
            if Nmag is not None:
                mag += Nmag
                idx += 1.0
            if idx == 0.0:
                mag = None
            else:
                mag /= idx

            if (
                ra is not None and dec is not None and mag is not None
                and clas is not None
            ):
                if (mag < mag_limit) and (clas == 0):
                    scaling = 1.0 - scale_factor * (mag - mag_pivot)
                    pos = self._wcs.all_world2pix(ra, dec, 0)
                    stars_used[0].append(pos[0])
                    stars_used[1].append(pos[1])
                    stars_used[2].append(scaling)

        for idx in range(len(stars_used[0])):
            poly = 'polygon('
            for x, y in zip(mask_model[0], mask_model[1]):
                angle = np.arctan2(y, x)
                ll = stars_used[2][idx] * np.sqrt(x ** 2 + y ** 2)
                xnew = ll * np.cos(angle)
                ynew = ll * np.sin(angle)
                poly = (
                    f'{poly}{str(stars_used[0][idx] + xnew + 0.5)} '
                    + f'{str(stars_used[1][idx] + ynew + 0.5)} '
                )
            poly = f'{poly})\n'
            mask_reg.write(poly)

        mask_reg.close()

    def _exec_WW(self, types='HALO'):
        """Execute WeightWatcher.

        Execute WeightWatcher to transform ``.reg`` to ``.fits`` flag map.

        Parameters
        ----------
        types : {'HALO', 'SPIKE', 'ALL'}, optional
            Type of WeightWatcher execution, options are ``HALO``,
            ``SPIKE`` or ``ALL``

        Raises
        ------
        BaseCatalogue.CatalogFileNotFound
            If catalogue file not found

        """
        if types in ('HALO', 'SPIKE'):

            default_reg = (
                f'{self._config["PATH"]["temp_dir"]}{types.lower()}'
                + f'{self._img_number}.reg'
            )
            default_out = (
                f'{self._config["PATH"]["temp_dir"]}{types.lower()}_flag'
                + f'{self._img_number}.fits'
            )

            if self._config[types]['reg_file'] is None:
                reg = default_reg

                if not file_io.BaseCatalogue(reg)._file_exists(reg):
                    raise file_io.BaseCatalogue.CatalogFileNotFound(reg)

                cmd = (
                    f'{self._config["PATH"]["WW"]} '
                    + f'-c {self._config["PATH"]["WW_configfile"]} '
                    + f'-WEIGHT_NAMES {self._weight_fullpath} '
                    + f'-POLY_NAMES {reg} '
                    + f'-POLY_OUTFLAGS {self._config[types]["flag"]} '
                    + f'-FLAG_NAMES "" -OUTFLAG_NAME {default_out} '
                    + '-OUTWEIGHT_NAME ""'
                )

                self._WW_stdout, self._WW_stderr = execute(cmd)
                self._rm_reg_stdout, self._rm_reg_stderr = (
                    execute(f'rm {reg}')
                )

            else:
                reg = self._config[types]['reg_file']

                if not file_io.BaseCatalogue(reg)._file_exists(reg):
                    raise file_io.BaseCatalogue.CatalogFileNotFound(reg)

                cmd = (
                    f'{self._config["PATH"]["WW"]} '
                    + f'-c {self._config["PATH"]["WW_configfile"]} '
                    + f'-WEIGHT_NAMES {self._weight_fullpath} '
                    + f'-POLY_NAMES {reg} '
                    + f'-POLY_OUTFLAGS {self._config[types]["flag"]} '
                    + f'-FLAG_NAMES "" -OUTFLAG_NAME {default_out} '
                    + '-OUTWEIGHT_NAME ""'
                )

                self._WW_stdout, self._WW_stderr = execute(cmd)

        elif types == 'ALL':

            default_reg = [
                (
                    f'{self._config["PATH"]["temp_dir"]}'
                    + f'halo{self._img_number}.reg'
                ),
                (
                    f'{self._config["PATH"]["temp_dir"]}'
                    + f'spike{self._img_number}.reg'
                )
            ]
            default_out = (
                f'{self._config["PATH"]["temp_dir"]}'
                + f'halo_spike_flag{self._img_number}.fits'
            )

            if self._config['HALO']['reg_file'] is None:
                reg = default_reg

                for idx in range(2):
                    if not (
                        file_io.BaseCatalogue(reg[idx])._file_exists(reg[idx])
                    ):
                        raise (
                            file_io.BaseCatalogue.CatalogFileNotFound(reg[idx])
                        )

                cmd = (
                    f'{self._config["PATH"]["WW"]} '
                    + f'-c {self._config["PATH"]["WW_configfile"]} '
                    + f'-WEIGHT_NAMES {self._weight_fullpath} '
                    + f'-POLY_NAMES {reg[0]},{reg[1]} '
                    + f'-POLY_OUTFLAGS {self._config["HALO"]["flag"]},'
                    + f'{self._config["SPIKE"]["flag"]} '
                    + f'-FLAG_NAMES "" -OUTFLAG_NAME {default_out} '
                    + '-OUTWEIGHT_NAME ""'
                )

                self._WW_stdout, self._WW_stderr = execute(cmd)
                self._rm_reg_stdout, self._rm_reg_stderr = (
                    execute(f'rm {reg[0]} {reg[1]}')
                )

            else:
                reg = [
                    self._config['HALO']['reg_file'],
                    self._config['SPIKE']['reg_file']
                ]

                for idx in range(2):
                    if not (
                        file_io.BaseCatalogue(reg[idx])._file_exists(reg[idx])
                    ):
                        raise (
                            file_io.BaseCatalogue.CatalogFileNotFound(reg[idx])
                        )

                cmd = (
                    f'{self._config["PATH"]["WW"]} '
                    + f'-c {self._config["PATH"]["WW_configfile"]} '
                    + f'-WEIGHT_NAMES {self._weight_fullpath} '
                    + f'-POLY_NAMES {reg[0]},{reg[1]} '
                    + f'-POLY_OUTFLAGS {self._config["HALO"]["flag"]},'
                    + f'{self._config["SPIKE"]["flag"]} '
                    + f'-FLAG_NAMES "" -OUTFLAG_NAME {default_out} '
                    + '-OUTWEIGHT_NAME ""'
                )

                self._WW_stdout, self._WW_stderr = execute(cmd)

        else:
            ValueError("Types must be in ['HALO','SPIKE','ALL']")

        if (self._WW_stderr != '') or (self._rm_reg_stderr != ''):
            self._err = True

    def _build_final_mask(
        self,
        path_mask1,
        path_mask2=None,
        masks_internal=None,
        path_external_flag=None,
    ):
        """Create Final Mask.

        Create the final mask by combining the individual masks.

        Parameters
        ----------
        path_mask1 : str
            Path to a mask (FITS format)
        path_mask2 : str, optional
            Path to a mask (FITS format)
        masks_internal : dict, optional
            Internally created masks
        path_external_flag : str, optional
            Path to an external flag file

        Returns
        -------
        numpy.ndarray
            Array containing the final mask

        Raises
        ------
        ValueError
            If all masks are of type ``None``
        TypeError
            If border is not a Numpy array
        TypeError
            If Messier mask is not a Numpy array

        """
        final_mask = None

        if (
            path_mask1 is None and path_mask2 is None
            and not masks_internal
        ):
            raise ValueError(
                'No paths to mask files containing halos and/or spikes,'
                + ' borders, or deep-sky objects provided'
            )

        if path_mask1 is not None:
            mask1 = file_io.FITSCatalogue(path_mask1, hdu_no=self._hdu)
            mask1.open()
            dat = mask1.get_data()
            final_mask = dat[:, :]

        if path_mask2 is not None:
            mask2 = file_io.FITSCatalogue(path_mask2, hdu_no=self._hdu)
            mask2.open()
            if final_mask is not None:
                final_mask += mask2.get_data()[:, :]
            else:
                final_mask = mask2.get_data()[:, :]

        for typ in masks_internal:
            if masks_internal[typ] is not None:
                if type(masks_internal[typ]) is np.ndarray:
                    if final_mask is not None:
                        final_mask += masks_internal[typ]
                    else:
                        final_mask = masks_internal[typ]
                else:
                    raise TypeError(
                        f'internally created mask of type {typ} '
                        + 'has to be numpy.ndarray'
                    )

        if path_external_flag is not None:
            external_flag = file_io.FITSCatalogue(
                path_external_flag,
                hdu_no=self._hdu,
            )
            external_flag.open()
            if final_mask is not None:
                final_mask += external_flag.get_data()[:, :]
            else:
                final_mask = external_flag.get_data()[:, :]
            external_flag.close()

        return final_mask.astype(np.int16, copy=False)

    def _mask_to_file(self, input_mask, output_fullpath):
        """Mask to File.

        Save the mask to a fits file.

        Parameters
        ----------
        input_mask : numpy.ndarray
            Mask to save
        output_fullpath : str
            Path of the output file

        Raises
        ------
        ValueError
            If input_mask is type ``None``
        ValueError
            If output_fullpath is type ``None``

        """
        if input_mask is None:
            raise ValueError('input mask file path not provided')
        if output_fullpath is None:
            raise ValueError('output mask file path not provided')

        out = file_io.FITSCatalogue(
            output_fullpath,
            open_mode=file_io.BaseCatalogue.OpenMode.ReadWrite,
            hdu_no=0,
        )
        out.save_as_fits(data=input_mask, image=True)

        if self._config['MD']['make']:
            out.open()
            out.add_header_card(
                'MRATIO',
                self._ratio,
                'ratio missing_pixels/all_pixels',
            )
            out.add_header_card(
                'MFLAG',
                self._config['MD']['im_flagged'],
                f'threshold value {self._config["MD"]["thresh_flag"]:.3}',
            )

            # Write WCS information to header
            if self._wcs:
                header_wcs = self._wcs.to_header()
                for card in header_wcs:
                    out.add_header_card(
                        card,
                        header_wcs[card],
                        header_wcs.comments[card],
                    )
            out.close()

    def _get_temp_dir_path(self, temp_dir_path):
        """Get Temporary Directory Path.

        Create the path and the directory for temporary files.

        Parameters
        ----------
        temp_dir_path : str
            Path to the temporary directory, a value of ``OUTPUT`` will include
            the temporary files in the run directory

        Returns
        -------
        str
            Path to the temporary directory

        Raises
        ------
        ValueError
            If ``temp_dir_path`` is of type ``None``

        """
        if temp_dir_path is None:
            raise ValueError('Temporary directory path not provided')

        path = temp_dir_path.replace(' ', '')

        if path == 'OUTPUT':
            path = f'{self._output_dir}/temp'

        path += '/'
        if not os.path.isdir(path):
            mkdir(path)

        return path<|MERGE_RESOLUTION|>--- conflicted
+++ resolved
@@ -540,11 +540,7 @@
         cat_path,
         size_plus=0.1,
         flag_value=8,
-<<<<<<< HEAD
-        obj_type='Messier'
-=======
         obj_type='Messier',
->>>>>>> 7f4d69f7
     ):
         """Mask DSO.
 
