"""MASK.

This module contains a class to create star mask for an image.

:Authors: Axel Guinot, Martin Kilbinger

"""

import os
import re

import numpy as np
from astropy import units, wcs
from astropy.coordinates import SkyCoord
from astropy.io import fits

from shapepipe.pipeline import file_io
from shapepipe.pipeline.config import CustomParser
from shapepipe.pipeline.execute import execute
from shapepipe.utilities.file_system import mkdir


class Mask(object):
    """Mask.

    Class to create mask based on a star catalogue.

    Parameters
    ----------
    image_path : str
        Path to image (FITS format)
    weight_path : str
        Path to the weight image (FITS format)
    image_prefix : str
        Prefix to input image name, specify as ``'none'`` for no prefix
    image_num : str
        File number identified
    config_filepath : str
        Path to the ``.mask`` config file
    output_dir : str
        Path to the output directory
    w_log : logging.Logger
        Log file
    path_external_flag : str, optional
        Path to external flag file, default is ``None`` (not used)
    outname_base : str, optional
       Output file name base, default is ``flag``
    star_cat_path : str, optional
        Path to external star catalogue, default is ``None`` (not used;
        instead the star catalogue is produced on the fly at run time)
    hdu : int, optional
        HDU number, default is ``0``

    """

    def __init__(
        self,
        image_path,
        weight_path,
        image_prefix,
        image_num,
        config_filepath,
        output_dir,
        w_log,
        path_external_flag=None,
        outname_base='flag',
        star_cat_path=None,
        hdu=0,
    ):

        # Path to the image to mask
        self._image_fullpath = image_path

        # Path to the weight associated to the image
        self._weight_fullpath = weight_path

        # Input image prefix
        if (image_prefix.lower() != 'none') and (image_prefix != ''):
            self._img_prefix = f'{image_prefix}_'
        else:
            self._img_prefix = ''

        # File number identified
        self._img_number = image_num

        # Path to mask config file
        self._config_filepath = config_filepath

        # Path to the output directory
        self._output_dir = output_dir

        # Log file
        self._w_log = w_log

        # Path to an external flag file
        self._path_external_flag = path_external_flag

        # Output file base name
        self._outname_base = outname_base

        # Set external star catalogue path if given
        if star_cat_path is not None:
            self._star_cat_path = star_cat_path

        self._hdu = hdu

        # Read mask config file
        self._get_config()

        # Set parameters needed for the star detection
        self._set_image_coordinates()

        # Set error flag
        self._err = False

    def _get_config(self):
        """Get Config.

        Read the config file and set parameters.

        Raises
        ------
        ValueError
            If config file name is ``None``
        IOError
            If config file not found

        """
        if self._config_filepath is None:
            raise ValueError('No path to config file given')

        if not os.path.exists(self._config_filepath):
            raise IOError(
                f'Config file "{self._config_filepath}" not found'
            )

        conf = CustomParser()
        conf.read(self._config_filepath)

        self._config = {
            'PATH': {},
            'BORDER': {},
            'HALO': {},
            'SPIKE': {},
            'MESSIER': {},
            'NGC': {},
            'MD': {},
        }

        if conf.has_option('PROGRAM_PATH', 'WW_PATH'):
            self._config['PATH']['WW'] = (
                conf.getexpanded('PROGRAM_PATH', 'WW_PATH')
            )
        else:
            self._config['PATH']['WW'] = 'ww'
        self._config['PATH']['WW_configfile'] = (
            conf.getexpanded('PROGRAM_PATH', 'WW_CONFIG_FILE')
        )
        if conf.has_option('PROGRAM_PATH', 'CDSCLIENT_PATH'):
            self._config['PATH']['CDSclient'] = (
                conf.getexpanded('PROGRAM_PATH', 'CDSCLIENT_PATH')
            )
        elif self._star_cat_path is not None:
            self._config['PATH']['star_cat'] = self._star_cat_path
        else:
            raise ValueError(
                'Either [PROGRAM_PATH]:CDSCLIENT_PATH in the mask config file '
                + ' or a star catalogue as module input needs to be present'
            )

        self._config['PATH']['temp_dir'] = self._get_temp_dir_path(
            conf.getexpanded('OTHER', 'TEMP_DIRECTORY')
        )
        self._config['BORDER']['make'] = (
            conf.getboolean('BORDER_PARAMETERS', 'BORDER_MAKE')
        )
        if self._config['BORDER']['make']:
            self._config['BORDER']['width'] = (
                conf.getint('BORDER_PARAMETERS', 'BORDER_WIDTH')
            )
            self._config['BORDER']['flag'] = (
                conf.get('BORDER_PARAMETERS', 'BORDER_FLAG_VALUE')
            )

        for mask_shape in ['HALO', 'SPIKE']:

            self._config[mask_shape]['make'] = conf.getboolean(
                f'{mask_shape}_PARAMETERS',
                f'{mask_shape}_MAKE',
            )
            self._config[mask_shape]['individual'] = (
                conf.getboolean('OTHER', 'KEEP_INDIVIDUAL_MASK')
            )

            if self._config[mask_shape]['make']:

                self._config[mask_shape]['maskmodel_path'] = conf.getexpanded(
                    f'{mask_shape}_PARAMETERS',
                    f'{mask_shape}_MASKMODEL_PATH',
                )
                self._config[mask_shape]['mag_lim'] = conf.getfloat(
                    f'{mask_shape}_PARAMETERS',
                    f'{mask_shape}_MAG_LIM',
                )
                self._config[mask_shape]['scale_factor'] = conf.getfloat(
                    f'{mask_shape}_PARAMETERS',
                    f'{mask_shape}_SCALE_FACTOR',
                )
                self._config[mask_shape]['mag_pivot'] = conf.getfloat(
                    f'{mask_shape}_PARAMETERS',
                    f'{mask_shape}_MAG_PIVOT',
                )
                self._config[mask_shape]['flag'] = conf.getint(
                    f'{mask_shape}_PARAMETERS',
                    f'{mask_shape}_FLAG_VALUE',
                )

                if conf.getboolean('OTHER', 'KEEP_REG_FILE'):
                    reg_file = conf.getexpanded(
                        f'{mask_shape}_PARAMETERS',
                        f'{mask_shape}_REG_FILE',
                    )
                    self._config[mask_shape]['reg_file'] = (
                        f'{self._config["PATH"]["temp_dir"]}/'
                        + f'{re.split(".reg", reg_file)[0]}'
                        + f'{self._img_number}.reg'
                    )
                else:
                    self._config[mask_shape]['reg_file'] = None

        for mask_type in ['MESSIER', 'NGC']:

            self._config[mask_type]['make'] = conf.getboolean(
                f'{mask_type}_PARAMETERS',
                f'{mask_type}_MAKE'
            )

            if self._config[mask_type]['make']:
                self._config[mask_type]['cat_path'] = conf.getexpanded(
                    f'{mask_type}_PARAMETERS',
                    f'{mask_type}_CAT_PATH',
                )
                self._config[mask_type]['size_plus'] = conf.getfloat(
                    f'{mask_type}_PARAMETERS',
                    f'{mask_type}_SIZE_PLUS',
                )
                self._config[mask_type]['flag'] = conf.getint(
                    f'{mask_type}_PARAMETERS',
                    f'{mask_type}_FLAG_VALUE',
                )

        self._config['MD']['make'] = (
            conf.getboolean('MD_PARAMETERS', 'MD_MAKE')
        )

        if self._config['MD']['make']:
            self._config['MD']['thresh_flag'] = (
                conf.getfloat('MD_PARAMETERS', 'MD_THRESH_FLAG')
            )
            self._config['MD']['thresh_remove'] = (
                conf.getfloat('MD_PARAMETERS', 'MD_THRESH_REMOVE')
            )
            self._config['MD']['remove'] = (
                conf.getboolean('MD_PARAMETERS', 'MD_REMOVE')
            )

    def _set_image_coordinates(self):
        """Set Image Coordinates.

        Compute the image coordinates for matching with the star catalogue
        and star mask.

        """
        img = file_io.FITSCatalogue(self._image_fullpath, hdu_no=0)
        img.open()
        self._header = img.get_header()
        img_shape = img.get_data().shape
        img.close()
        del img

        self._wcs = wcs.WCS(self._header)

        # Compute field center

        # Note: get_data().shape corresponds to (n_y, n_x)
        pix_center = [img_shape[1] / 2.0, img_shape[0] / 2.0]
        wcs_center = self._wcs.all_pix2world([pix_center], 1)[0]
        self._fieldcenter = {}
        self._fieldcenter['pix'] = np.array(pix_center)
        self._fieldcenter['wcs'] = (
            SkyCoord(ra=wcs_center[0], dec=wcs_center[1], unit='deg')
        )

        # Get the four corners of the image
        corners = self._wcs.calc_footprint()
        self._corners_sc = SkyCoord(
            ra=corners[:, 0] * units.degree,
            dec=corners[:, 1] * units.degree,
        )

        # Compute image radius = image diagonal
        self._img_radius = self._get_image_radius()

    def make_mask(self):
        """Make Mask.

        Main function to create the mask.

        """
        if self._config['MD']['make']:
            self.missing_data()

        if self._config['HALO']['make'] or self._config['SPIKE']['make']:
            stars = self.find_stars(
                np.array([
                    self._fieldcenter['wcs'].ra.value,
                    self._fieldcenter['wcs'].dec.value
                ]),
                radius=self._img_radius,
            )

        if not self._err:
            for _type in ('HALO', 'SPIKE'):
                if self._config[_type]['make']:
                    self._create_mask(
                        stars=stars,
                        types=_type,
                        mag_limit=self._config[_type]['mag_lim'],
                        scale_factor=self._config[_type]['scale_factor'],
                        mag_pivot=self._config[_type]['mag_pivot'],
                    )

        if not self._err:
            mask_name = []
            if self._config['HALO']['make'] and self._config['SPIKE']['make']:
                self._exec_WW(types='ALL')
                mask_name.append(
                    f'{self._config["PATH"]["temp_dir"]}halo_spike_flag'
                    + f'{self._img_number}.fits'
                )
                mask_name.append(None)
            else:
                for _type in ('HALO', 'SPIKE'):
                    if self._config[_type]['make']:
                        self._exec_WW(types=_type)
                        mask_name.append(
                            f'{self._config["PATH"]["temp_dir"]}'
                            + f'{_type.lower()}_flag{self._img_number}.fits'
                        )
                    else:
                        mask_name.append(None)

        masks_internal = {}
        if not self._err:
            if self._config['BORDER']['make']:
                masks_internal['BORDER'] = self.mask_border(
                    width=self._config['BORDER']['width']
                )

        if not self._err:
            for _type in ('MESSIER', 'NGC'):
                if self._config[_type]['make']:
                    masks_internal[_type] = self.mask_dso(
                        self._config[_type]['cat_path'],
                        size_plus=self._config[_type]['size_plus'],
                        flag_value=self._config[_type]['flag'],
                        typ=_type,
                    )

        if not self._err:
            try:
                im_pass = self._config['MD']['im_remove']
            except Exception:
                im_pass = True

        if not self._err:
            path_external_flag = self._path_external_flag

        if not self._err:
            if im_pass:
                final_mask = self._build_final_mask(
                    path_mask1=mask_name[0],
                    path_mask2=mask_name[1],
                    masks_internal=masks_internal,
                    path_external_flag=path_external_flag,
                )

                if not self._config['HALO']['individual']:
                    if mask_name[0] is not None:
                        self._rm_fits1_stdout, self._rm_fits1_stderr = (
                            execute(f'rm {mask_name[0]}')
                        )
                    if mask_name[1] is not None:
                        self._rm_fits2_stdout, self._rm_fits2_stderr = (
                            execute(f'rm {mask_name[1]}')
                        )

                output_file_name = (
                    f'{self._output_dir}/{self._img_prefix}'
                    + f'{self._outname_base}{self._img_number}.fits'
                )

                self._mask_to_file(
                    input_mask=final_mask,
                    output_fullpath=output_file_name,
                )

        # Handle stdout / stderr
        general_stdout = f'\nCDSClient\n{self._CDS_stdout}'
        general_stderr = ''
        if self._CDS_stderr != '':
            general_stderr += f'\nCDSClient\n{self._CDS_stderr}'
        if hasattr(self, '_WW_stdout') or hasattr(self, '_WW_stdout'):
            general_stdout += f'\n\nWeightWatcher\n{self._WW_stdout}'
            if self._WW_stderr != '':
                general_stderr += f'\n\nWeightWatcher\n{self._WW_stderr}'
        if hasattr(self, '_rm_reg_stderr') or hasattr(self, '_rm_reg_stdout'):
            general_stdout += f'\n\nrm reg file\n{self._rm_reg_stdout}'
            if self._rm_reg_stderr != '':
                general_stderr += f'\n\nrm reg file\n{self._rm_reg_stderr}'
        if (
            hasattr(self, '_rm_fits1_stderr')
            or hasattr(self, '_rm_fits1_stdout')
        ):
            general_stdout += f'\n\nrm fits1 file\n{self._rm_fits1_stdout}'
            if self._rm_fits1_stderr != '':
                general_stderr += f'\n\nrm fits1 file\n{self._rm_fits1_stderr}'
        if (
            hasattr(self, '_rm_fits2_stderr')
            or hasattr(self, '_rm_fits2_stdout')
        ):
            general_stdout += f'\n\nrm fits2 file\n{self._rm_fits2_stdout}'
            if self._rm_fits2_stderr != '':
                general_stderr += f'\n\nrm fits2 file\n{self._rm_fits2_stderr}'

        return general_stdout, general_stderr

    def find_stars(self, position, radius):
        """Find Stars.

        Return GSC (Guide Star Catalog) objects for a field with center
        (RA, Dec) and radius :math:`r`.

        Parameters
        ----------
        position : numpy.ndarray
          Position of the center of the field
        radius : float
          Radius in which the query is done (in arcmin)

        Returns
        -------
        dict
          Star dicotionnary for GSC objects in the field

        Raises
        ------
        ValueError
            For invalid configuration options

        """
        if 'CDSclient' in self._config['PATH']:
            ra = position[0]
            dec = position[1]

            if dec > 0.0:
                sign = '+'
            else:
                sign = ''

            cmd_line = (
                f'{self._config["PATH"]["CDSclient"]} {ra} {sign}{dec} '
                + f'-r {radius} -n 1000000'
            )

            self._CDS_stdout, self._CDS_stderr = execute(cmd_line)

        elif 'star_cat' in self._config['PATH']:
            f = open(self._config['PATH']['star_cat'], 'r')
            self._CDS_stdout = f.read()
            self._CDS_stderr = ''
            f.close()

        else:
            raise ValueError(
                'Either [PROGRAM_PATH]:CDSCLIENT_PATH in the mask config file '
                + ' or a star catalogue as module input needs to be present'
            )

        if self._CDS_stderr != '':
            self._err = True
            return None

        return self._make_star_cat(self._CDS_stdout)

    def mask_border(self, width=100, flag_value=4):
        """Create Mask Border.

        Mask ``width`` pixels around the image.

        Parameters
        ----------
        width : int
            Width of the mask mask border
        flag_value : int
            Value of the flag for the border (power of 2)

        Returns
        -------
        numpy.ndarray
            Array containing the mask

        Raises
        ------
        ValueError
            If ``width`` is ``None``

        """
        if width is None:
            raise ValueError('Width for border mask not provided')

        # Note that python image array is [y, x]
        flag = np.zeros(
            (
                int(self._fieldcenter['pix'][1] * 2),
                int(self._fieldcenter['pix'][0] * 2)
            ),
            dtype='uint16',
        )

        flag[0:width, :] = flag_value
        flag[-width:, :] = flag_value
        flag[:, 0:width] = flag_value
        flag[:, -width:] = flag_value

        return flag

    def mask_dso(self, cat_path, size_plus=0.1, flag_value=8, typ='Messier'):
        """Mask DSO.

        Create a circular patch for deep-sky objects (DSOs), e.g.
        Messier or NGC objects.

        Parameters
        ----------
        cat_path : str
            Path to the deep-sky catalogue
        size_plus : float
            Increase the size of the mask by this factor
            (e.g. ``0.1`` means 10%)
        flag_value : int
            Value of the flag, some power of 2
<<<<<<< HEAD
        obj_type : {'Messier', 'NGO'}, optional
            Object type
=======
        typ : str, optional
            Object type, options are ``Messier`` (default) or ``NGC``
>>>>>>> baf372fc

        Returns
        -------
        numpy.ndarray or ``None``
            If no deep-sky objects are found in the field return ``None`` and
            the flag map

        Raises
        ------
        ValueError
            If ``size_plus`` is negative
        ValueError
            If ``cat_path`` is ``None``

        """
        if size_plus < 0:
            raise ValueError(
                'deep-sky mask size increase variable cannot be negative'
            )

        if cat_path is None:
            raise ValueError('Path to deep-sky object catalogue not provided')

        m_cat, header = fits.getdata(cat_path, header=True)

        unit_ra = file_io.get_unit_from_fits_header(header, 'ra')
        unit_dec = file_io.get_unit_from_fits_header(header, 'dec')
        m_sc = SkyCoord(
            ra=m_cat['ra'] * unit_ra,
            dec=m_cat['dec'] * unit_dec,
        )

        unit_size_X = file_io.get_unit_from_fits_header(header, 'size_X')
        unit_size_Y = file_io.get_unit_from_fits_header(header, 'size_Y')

        # Loop through all deep-sky objects and check whether any corner is
        # closer than the object's radius
        indices = []
        size_max_deg = []
        for idx, m_obj in enumerate(m_cat):

            # DSO size
            # r = max(m_obj['size']) * units.arcmin
            r = max(
                m_obj['size_X'] * unit_size_X,
                m_obj['size_Y'] * unit_size_Y,
            )
            r_deg = r.to(units.degree)
            size_max_deg.append(r_deg)

            # Add index to list if distance between DSO and any image corner
            # is closer than DSO size
            if np.any(self._corners_sc.separation(m_sc[idx]) < r_deg):
                indices.append(idx)

        self._w_log.info(
            f'Found {len(indices)} {obj_type} objects overlapping with'
            ' image'
        )

        if len(indices) == 0:
            # No closeby deep-sky object found
            return None

        # Compute number of DSO center coordinates in footprint, for logging
        # purpose only
        n_dso_center_in_footprint = 0
        for idx in indices:
            in_img = self._wcs.footprint_contains(m_sc[idx])
            self._w_log.info(
                '(obj_type, ra, dec, in_img) = '
                + f'({obj_type}, '
                + f'{m_cat["ra"][idx]}, '
                + f'{m_cat["dec"][idx]}, '
                + f'{in_img})'
            )

        # Note: python image array is [y, x]
        flag = np.zeros(
            (
                int(self._fieldcenter['pix'][1] * 2),
                int(self._fieldcenter['pix'][0] * 2)
            ),
            dtype='uint16',
        )

        nx = self._fieldcenter['pix'][0] * 2
        ny = self._fieldcenter['pix'][1] * 2
        for idx in indices:
            m_center = np.hstack(self._wcs.all_world2pix(
                m_cat['ra'][idx],
                m_cat['dec'][idx],
                0,
            ))
            r_pix = (
                size_max_deg[idx].to(units.deg).value * (1 + size_plus)
                / np.abs(self._wcs.pixel_scale_matrix[0][0])
            )

            # The following accounts for deep-sky centers outside of image,
            # without creating masks for coordinates out of range
            y_c, x_c = np.ogrid[0:ny, 0:nx]
            mask_tmp = (
                (x_c - m_center[0]) ** 2 + (y_c - m_center[1]) ** 2
                <= r_pix ** 2
            )

            flag[mask_tmp] = flag_value

        return flag

    def missing_data(self):
        """Find Missing Data.

        Look for zero-valued pixels in image. Flag if their relative number
        is larger than a threshold.
        """
        # Open image
        img = file_io.FITSCatalogue(self._image_fullpath, hdu_no=0)
        img.open()

        # Get total number of pixels
        im_shape = img.get_data().shape
        tot = float(im_shape[0] * im_shape[1])

        # Compute number and ratio of missing data (zero-valued pixels)
        missing = float(len(np.where(img.get_data() == 0.)[0]))
        self._ratio = missing / tot

        # Mark image as to be flagged if ratio larger than 'flag' threshold
        if self._ratio >= self._config['MD']['thresh_flag']:
            self._config['MD']['im_flagged'] = True
        else:
            self._config['MD']['im_flagged'] = False

        # Mark image as to be removed if flag is True and
        # ratio large than 'remove' threshold.
        # Reset all other mask 'make' flags to False (no other mask needs
        # to be created)
        if self._config['MD']['remove']:
            if self._ratio >= self._config['MD']['thresh_remove']:
                self._config['MD']['im_remove'] = True
                for idx in ['HALO', 'SPIKE', 'MESSIER', 'BORDER']:
                    self._config[idx]['make'] = False
            else:
                self._config['MD']['im_remove'] = False

        img.close()

    def sphere_dist(self, position1, position2):
        """Compute Spherical Distance.

        Compute spherical distance between 2 points.

        Parameters
        ----------
        position1 : numpy.ndarray
            [x,y] first point (in pixels)
        position2 : numpy.ndarray
            [x,y] second point (in pixels)

        Returns
        -------
        float
            The distance in degrees.

        Raises
        ------
        ValueError
            If input positions are not Numpy arrays

        """
        if (
            type(position1) is not np.ndarray
            or type(position2) is not np.ndarray
        ):
            raise ValueError('Object coordinates need to be a numpy.ndarray')

        p1 = (np.pi / 180.0) * np.hstack(
            self._wcs.all_pix2world(position1[0], position1[1], 1)
        )
        p2 = (np.pi / 180.0) * np.hstack(
            self._wcs.all_pix2world(position2[0], position2[1], 1)
        )

        dTheta = p1 - p2
        dLong = dTheta[0]
        dLat = dTheta[1]

        dist = 2 * np.arcsin(np.sqrt(
            np.sin(dLat / 2.0) ** 2.0 + np.cos(p1[1]) * np.cos(p2[1])
            * np.sin(dLong / 2.0) ** 2.0
        ))

        return dist * (180.0 / np.pi) * 3600.0

    def _get_image_radius(self, center=None):
        """Get Image Radius.

        Compute the diagonal distance of the image in arcmin.

        Parameters
        ----------
        center : numpy.ndarray, optional
            Coordinates of the center of the image (in pixels)

        Returns
        -------
        float
            The diagonal distance of the image in arcmin

        Raises
        ------
        TypeError
            If centre is not a Numpy array

        """
        if center is None:
            return (
                self.sphere_dist(self._fieldcenter['pix'], np.zeros(2)) / 60.0
            )

        else:
            if isinstance(center, np.ndarray):
                return self.sphere_dist(center, np.zeros(2)) / 60.0
            else:
                raise TypeError(
                    'Image center coordinates has to be a numpy.ndarray'
                )

    def _make_star_cat(self, CDSclient_output):
        """Make Star Catalogue.

        Make a dictionary from findgsc2.2 output.

        Parameters
        ----------
        CDSclient_output : str
            Output of findgsc2.2

        Returns
        -------
        dict
            Star dictionary containing all information

        """
        header = []
        stars = {}

        # get header
        for key in CDSclient_output.splitlines()[3].split(' '):
            if (key != '') and (key != ';'):
                # cleaning output
                key = key.replace(' ', '')
                for key_split in re.split(',|#|;', key):
                    if key_split != '':
                        key = key_split
                header.append(key)
                stars[key] = []

        # get data
        for elem in range(4, len(CDSclient_output.splitlines()) - 5):
            idx = 0
            for key in CDSclient_output.splitlines()[elem].split(' '):
                if (key != '') and (key != ';'):
                    # cleaning output
                    key = key.replace(' ', '')
                    for key_split in re.split(',|#|;', key):
                        if key_split != '':
                            key = key_split
                    # handle missing data
                    try:
                        key = float(key)
                        stars[header[idx]].append(key)
                    except Exception:
                        if key == '---':
                            stars[header[idx]].append(None)
                        else:
                            stars[header[idx]].append(key)
                    idx += 1

        return stars

    def _create_mask(
        self,
        stars,
        types='HALO',
        mag_limit=18.0,
        mag_pivot=13.8,
        scale_factor=0.3,
    ):
        """Create Mask.

        Apply mask from model to stars and save into DS9 region file.

        Parameters
        ----------
        stars : dict
            Stars dictionary (output of ``find_stars``)
        types : {'HALO', 'SPIKE'}, optional
            Type of mask, options are ``HALO`` or ``SPIKE``
        mag_limit : float, optional
            Faint magnitude limit for mask, default is ``18.0``
        mag_pivot : float, optional
            Pivot magnitude for the model, default is ``13.8``
        scale_factor : float, optional
            Scaling for the model, default is ``0.3``

        Raises
        ------
        ValueError
            If no star catalogue is provided
        ValueError
            If an invalid option is provided for type

        """
        if stars is None:
            raise ValueError('Star catalogue dictionary not provided')

        if types not in ('HALO', 'SPIKE'):
            raise ValueError('Mask types need to be in ["HALO", "SPIKE"]')

        if self._config[types]['reg_file'] is None:
            reg = (
                f'{self._config["PATH"]["temp_dir"]}{types.lower()}'
                + f'{self._img_number}.reg'
            )
        else:
            reg = self._config[types]['reg_file']

        mask_model = np.loadtxt(
            self._config[types]['maskmodel_path']
        ).transpose()
        mask_reg = open(reg, 'w')

        stars_used = [[], [], []]

        star_zip = zip(
            stars['RA(J2000)'],
            stars['Dec(J2000)'],
            stars['Fmag'],
            stars['Jmag'],
            stars['Vmag'],
            stars['Nmag'],
            stars['Clas'],
        )

        for ra, dec, Fmag, Jmag, Vmag, Nmag, clas in star_zip:
            mag = 0.0
            idx = 0.0

            if Fmag is not None:
                mag += Fmag
                idx += 1.0
            if Jmag is not None:
                mag += Jmag
                idx += 1.0
            if Vmag is not None:
                mag += Vmag
                idx += 1.0
            if Nmag is not None:
                mag += Nmag
                idx += 1.0
            if idx == 0.0:
                mag = None
            else:
                mag /= idx

            if (
                ra is not None and dec is not None and mag is not None
                and clas is not None
            ):
                if (mag < mag_limit) and (clas == 0):
                    scaling = 1.0 - scale_factor * (mag - mag_pivot)
                    pos = self._wcs.all_world2pix(ra, dec, 0)
                    stars_used[0].append(pos[0])
                    stars_used[1].append(pos[1])
                    stars_used[2].append(scaling)

        for idx in range(len(stars_used[0])):
            poly = 'polygon('
            for x, y in zip(mask_model[0], mask_model[1]):
                angle = np.arctan2(y, x)
                ll = stars_used[2][idx] * np.sqrt(x ** 2 + y ** 2)
                xnew = ll * np.cos(angle)
                ynew = ll * np.sin(angle)
                poly = (
                    f'{poly}{str(stars_used[0][idx] + xnew + 0.5)} '
                    + f'{str(stars_used[1][idx] + ynew + 0.5)} '
                )
            poly = f'{poly})\n'
            mask_reg.write(poly)

        mask_reg.close()

    def _exec_WW(self, types='HALO'):
        """Execute WeightWatcher.

        Execute WeightWatcher to transform ``.reg`` to ``.fits`` flag map.

        Parameters
        ----------
        types : {'HALO', 'SPIKE', 'ALL'}, optional
            Type of WeightWatcher execution, options are ``HALO``,
            ``SPIKE`` or ``ALL``

        Raises
        ------
        BaseCatalogue.CatalogFileNotFound
            If catalogue file not found

        """
        if types in ('HALO', 'SPIKE'):

            default_reg = (
                f'{self._config["PATH"]["temp_dir"]}{types.lower()}'
                + f'{self._img_number}.reg'
            )
            default_out = (
                f'{self._config["PATH"]["temp_dir"]}{types.lower()}_flag'
                + f'{self._img_number}.fits'
            )

            if self._config[types]['reg_file'] is None:
                reg = default_reg

                if not file_io.BaseCatalogue(reg)._file_exists(reg):
                    raise file_io.BaseCatalogue.CatalogFileNotFound(reg)

                cmd = (
                    f'{self._config["PATH"]["WW"]} '
                    + f'-c {self._config["PATH"]["WW_configfile"]} '
                    + f'-WEIGHT_NAMES {self._weight_fullpath} '
                    + f'-POLY_NAMES {reg} '
                    + f'-POLY_OUTFLAGS {self._config[types]["flag"]} '
                    + f'-FLAG_NAMES "" -OUTFLAG_NAME {default_out} '
                    + '-OUTWEIGHT_NAME ""'
                )

                self._WW_stdout, self._WW_stderr = execute(cmd)
                self._rm_reg_stdout, self._rm_reg_stderr = (
                    execute(f'rm {reg}')
                )

            else:
                reg = self._config[types]['reg_file']

                if not file_io.BaseCatalogue(reg)._file_exists(reg):
                    raise file_io.BaseCatalogue.CatalogFileNotFound(reg)

                cmd = (
                    f'{self._config["PATH"]["WW"]} '
                    + f'-c {self._config["PATH"]["WW_configfile"]} '
                    + f'-WEIGHT_NAMES {self._weight_fullpath} '
                    + f'-POLY_NAMES {reg} '
                    + f'-POLY_OUTFLAGS {self._config[types]["flag"]} '
                    + f'-FLAG_NAMES "" -OUTFLAG_NAME {default_out} '
                    + '-OUTWEIGHT_NAME ""'
                )

                self._WW_stdout, self._WW_stderr = execute(cmd)

        elif types == 'ALL':

            default_reg = [
                (
                    f'{self._config["PATH"]["temp_dir"]}'
                    + f'halo{self._img_number}.reg'
                ),
                (
                    f'{self._config["PATH"]["temp_dir"]}'
                    + f'spike{self._img_number}.reg'
                )
            ]
            default_out = (
                f'{self._config["PATH"]["temp_dir"]}'
                + f'halo_spike_flag{self._img_number}.fits'
            )

            if self._config['HALO']['reg_file'] is None:
                reg = default_reg

                for idx in range(2):
                    if not (
                        file_io.BaseCatalogue(reg[idx])._file_exists(reg[idx])
                    ):
                        raise (
                            file_io.BaseCatalogue.CatalogFileNotFound(reg[idx])
                        )

                cmd = (
                    f'{self._config["PATH"]["WW"]} '
                    + f'-c {self._config["PATH"]["WW_configfile"]} '
                    + f'-WEIGHT_NAMES {self._weight_fullpath} '
                    + f'-POLY_NAMES {reg[0]},{reg[1]} '
                    + f'-POLY_OUTFLAGS {self._config["HALO"]["flag"]},'
                    + f'{self._config["SPIKE"]["flag"]} '
                    + f'-FLAG_NAMES "" -OUTFLAG_NAME {default_out} '
                    + '-OUTWEIGHT_NAME ""'
                )

                self._WW_stdout, self._WW_stderr = execute(cmd)
                self._rm_reg_stdout, self._rm_reg_stderr = (
                    execute(f'rm {reg[0]} {reg[1]}')
                )

            else:
                reg = [
                    self._config['HALO']['reg_file'],
                    self._config['SPIKE']['reg_file']
                ]

                for idx in range(2):
                    if not (
                        file_io.BaseCatalogue(reg[idx])._file_exists(reg[idx])
                    ):
                        raise (
                            file_io.BaseCatalogue.CatalogFileNotFound(reg[idx])
                        )

                cmd = (
                    f'{self._config["PATH"]["WW"]} '
                    + f'-c {self._config["PATH"]["WW_configfile"]} '
                    + f'-WEIGHT_NAMES {self._weight_fullpath} '
                    + f'-POLY_NAMES {reg[0]},{reg[1]} '
                    + f'-POLY_OUTFLAGS {self._config["HALO"]["flag"]},'
                    + f'{self._config["SPIKE"]["flag"]} '
                    + f'-FLAG_NAMES "" -OUTFLAG_NAME {default_out} '
                    + '-OUTWEIGHT_NAME ""'
                )

                self._WW_stdout, self._WW_stderr = execute(cmd)

        else:
            ValueError("Types must be in ['HALO','SPIKE','ALL']")

        if (self._WW_stderr != '') or (self._rm_reg_stderr != ''):
            self._err = True

    def _build_final_mask(
        self,
        path_mask1,
        path_mask2=None,
        masks_internal=None,
        path_external_flag=None,
    ):
        """Create Final Mask.

        Create the final mask by combining the individual masks.

        Parameters
        ----------
        path_mask1 : str
            Path to a mask (FITS format)
        path_mask2 : str, optional
            Path to a mask (FITS format)
        masks_internal : dict, optional
            Internally created masks
        path_external_flag : str, optional
            Path to an external flag file

        Returns
        -------
        numpy.ndarray
            Array containing the final mask

        Raises
        ------
        ValueError
            If all masks are of type ``None``
        TypeError
            If border is not a Numpy array
        TypeError
            If Messier mask is not a Numpy array

        """
        final_mask = None

        if (
            path_mask1 is None and path_mask2 is None
            and not masks_internal
        ):
            raise ValueError(
                'No paths to mask files containing halos and/or spikes,'
                + ' borders, or deep-sky objects provided'
            )

        if path_mask1 is not None:
            mask1 = file_io.FITSCatalogue(path_mask1, hdu_no=self._hdu)
            mask1.open()
            dat = mask1.get_data()
            final_mask = dat[:, :]

        if path_mask2 is not None:
            mask2 = file_io.FITSCatalogue(path_mask2, hdu_no=self._hdu)
            mask2.open()
            if final_mask is not None:
                final_mask += mask2.get_data()[:, :]
            else:
                final_mask = mask2.get_data()[:, :]

        for typ in masks_internal:
            if masks_internal[typ] is not None:
                if type(masks_internal[typ]) is np.ndarray:
                    if final_mask is not None:
                        final_mask += masks_internal[typ]
                    else:
                        final_mask = masks_internal[typ]
                else:
                    raise TypeError(
                        f'internally created mask of type {typ} '
                        + 'has to be numpy.ndarray'
                    )

        if path_external_flag is not None:
            external_flag = file_io.FITSCatalogue(
                path_external_flag,
                hdu_no=self._hdu,
            )
            external_flag.open()
            if final_mask is not None:
                final_mask += external_flag.get_data()[:, :]
            else:
                final_mask = external_flag.get_data()[:, :]
            external_flag.close()

        return final_mask.astype(np.int16, copy=False)

    def _mask_to_file(self, input_mask, output_fullpath):
        """Mask to File.

        Save the mask to a fits file.

        Parameters
        ----------
        input_mask : numpy.ndarray
            Mask to save
        output_fullpath : str
            Path of the output file

        Raises
        ------
        ValueError
            If input_mask is type ``None``
        ValueError
            If output_fullpath is type ``None``

        """
        if input_mask is None:
            raise ValueError('input mask file path not provided')
        if output_fullpath is None:
            raise ValueError('output mask file path not provided')

        out = file_io.FITSCatalogue(
            output_fullpath,
            open_mode=file_io.BaseCatalogue.OpenMode.ReadWrite,
            hdu_no=0,
        )
        out.save_as_fits(data=input_mask, image=True)

        if self._config['MD']['make']:
            out.open()
            out.add_header_card(
                'MRATIO',
                self._ratio,
                'ratio missing_pixels/all_pixels',
            )
            out.add_header_card(
                'MFLAG',
                self._config['MD']['im_flagged'],
                f'threshold value {self._config["MD"]["thresh_flag"]:.3}',
            )

            # Write WCS information to header
            if self._wcs:
                header_wcs = self._wcs.to_header()
                for card in header_wcs:
                    out.add_header_card(
                        card,
                        header_wcs[card],
                        header_wcs.comments[card],
                    )
            out.close()

    def _get_temp_dir_path(self, temp_dir_path):
        """Get Temporary Directory Path.

        Create the path and the directory for temporary files.

        Parameters
        ----------
        temp_dir_path : str
            Path to the temporary directory, a value of ``OUTPUT`` will include
            the temporary files in the run directory

        Returns
        -------
        str
            Path to the temporary directory

        Raises
        ------
        ValueError
            If ``temp_dir_path`` is of type ``None``

        """
        if temp_dir_path is None:
            raise ValueError('Temporary directory path not provided')

        path = temp_dir_path.replace(' ', '')

        if path == 'OUTPUT':
            path = f'{self._output_dir}/temp'

        path += '/'
        if not os.path.isdir(path):
            mkdir(path)

        return path<|MERGE_RESOLUTION|>--- conflicted
+++ resolved
@@ -550,13 +550,8 @@
             (e.g. ``0.1`` means 10%)
         flag_value : int
             Value of the flag, some power of 2
-<<<<<<< HEAD
         obj_type : {'Messier', 'NGO'}, optional
             Object type
-=======
-        typ : str, optional
-            Object type, options are ``Messier`` (default) or ``NGC``
->>>>>>> baf372fc
 
         Returns
         -------
