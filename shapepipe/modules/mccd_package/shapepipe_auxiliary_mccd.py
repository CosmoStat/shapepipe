"""MCCD AUXILIARY FUNCTIONS.

This module contains auxiliary functions for the MCCD package that are needed
by the MCCD runners.

:Author: Tobias Liaudat

"""

import os
import pprint

import galsim
import mccd
import numpy as np
from astropy.io import fits

from shapepipe.pipeline import file_io

NOT_ENOUGH_STARS = 'Not enough stars to train the model.'


def mccd_preprocessing_pipeline(
    input_file_list,
    output_path,
    input_file_position=0,
    min_n_stars=20,
    separator='-',
    CCD_id_filter_list=None,
    outlier_std_max=100.,
    save_masks=True,
    save_name='train_star_selection',
    save_extension='.fits',
    verbose=True,
    print_fun=None
):
    r"""Preprocess Input Catalogue.

    Parameters
    ----------
    input_file_list: list of list of str or list of str
        Input file list as taken from shapepipe's input.
    output_path: str
        Path to the folder where to save the preprocessed files.
    input_file_position: int
        Element position from the ``input_file_list`` to preprocess.
        Default is ``0``.
    min_n_stars: int
        Minimum number of stars in order to preprocess the CCD.
        Default is ``20``.
    separator: str
        Separator string that separates the catalogue id and the CCD id.
        Default is ``'-'``.
    CCD_id_filter_list: list of int or None
        A list that correspond to the CCDs that should be preprocessed.
        If it is None, all the CCDs are preprocessed.
        (Current version: Hardcoded for the MegaCam scenario).
        Default is ``None``.
    outlier_std_max: float
        Parameter regulating the shape outlier removal. Default is very high
        so as it is not done at all. A decent number would be ``10``.
        Default is ``100.``.
    save_masks: bool
        If masks should be saved in the new file.
        Default is ``True``.
    save_name: str
        Name to save the preprocessed file.
        Default is ``'train_star_selection'``.
    save_extension: str
        Extension of the saved file.
        Default is ``.fits``.
    verbose: bool
        Verbose mode.
        Default is ``True``.
    print_fun: function or None

    Returns
    -------
    mccd_inputs: class
        An instance of ``MccdInputs`` class used for the input preprocessing.

    """
    mccd_star_nb = 0

    if CCD_id_filter_list is None:
        CCD_id_filter_list = np.arange(40)
    else:
        CCD_id_filter_list = np.array(CCD_id_filter_list)

    if verbose:
        if print_fun is None:
            def print_fun(x):
                print(x)
    else:
        def print_fun(x):
            pass

    print_fun('Processing dataset..')
    mccd_inputs = mccd.mccd_utils.MccdInputs(separator=separator)
    catalog_ids = mccd_inputs.proprocess_pipeline_data(
        input_file_list,
        element_position=input_file_position
    )

    # Loop over the catalogs
    for it in range(catalog_ids.shape[0]):
        # For each observation position
        catalog_id = catalog_ids[it]
        star_list, pos_list, mask_list, ccd_list, SNR_list, RA_list, \
            DEC_list = mccd_inputs.get_inputs(catalog_id)

        star_list, pos_list, mask_list, ccd_list, SNR_list, RA_list, \
            DEC_list, _ = mccd_inputs.outlier_rejection(
                star_list,
                pos_list,
                mask_list,
                ccd_list,
                SNR_list,
                RA_list,
                DEC_list,
                shape_std_max=outlier_std_max,
                print_fun=print_fun
            )

        mccd_star_list = []
        mccd_pos_list = []
        mccd_mask_list = []
        mccd_ccd_list = []
        mccd_SNR_list = []
        mccd_RA_list = []
        mccd_DEC_list = []

        for j in range(len(star_list)):
            # For each CCD
            if ccd_list[j] in CCD_id_filter_list:
                try:
                    n_stars = star_list[j].shape[2]

                    if n_stars >= min_n_stars:
                        mccd_star_list.append(star_list[j])
                        mccd_pos_list.append(pos_list[j])
                        mccd_mask_list.append(mask_list[j])
                        mccd_ccd_list.append(ccd_list[j] * np.ones(n_stars))
                        if SNR_list is not None:
                            mccd_SNR_list.append(SNR_list[j])
                        if RA_list is not None:
                            mccd_RA_list.append(RA_list[j])
                            mccd_DEC_list.append(DEC_list[j])
                    else:
                        msg = (
                            f"Not enough stars in catalog_id {catalog_id} "
                            + f",ccd {ccd_list[j]:d}. "
                            + f"Total stars = {n_stars:d}."
                        )
                        print_fun(msg)

                except Exception:
                    msg = (
                        f"Warning! Problem detected in catalog_id "
                        + f"{catalog_id} ,ccd {ccd_list[j]:d}"
                    )
                    print_fun(msg)

        if mccd_pos_list:
            # If the list is not empty
            # Concatenate, as fits can't handle list of numpy arrays and
            # turn into reg format
            mccd_stars = mccd.utils.reg_format(
                np.concatenate(mccd_star_list, axis=2))
            mccd_poss = np.concatenate(mccd_pos_list, axis=0)
            mccd_ccds = np.concatenate(mccd_ccd_list, axis=0)

            if save_masks is True:
                mccd_masks = mccd.utils.reg_format(
                    np.concatenate(mccd_mask_list, axis=2))
            else:
                # Send an array of False (None cannot be used in .fits)
                mccd_masks = np.zeros((mccd_poss.shape[0]), dtype=bool)

            if SNR_list is not None:
                mccd_SNRs = np.concatenate(mccd_SNR_list, axis=0)
            else:
                # Send an array of False (None cannot be used in .fits)
                mccd_SNRs = np.zeros((mccd_poss.shape[0]), dtype=bool)

            if RA_list is not None:
                mccd_RAs = np.concatenate(mccd_RA_list)
                mccd_DECs = np.concatenate(mccd_DEC_list)
            else:
                mccd_RAs = np.zeros((mccd_poss.shape[0]), dtype=bool)
                mccd_DECs = np.zeros((mccd_poss.shape[0]), dtype=bool)

            mccd_star_nb += mccd_stars.shape[0]

            # Save the fits file
            train_dic = {
                'VIGNET_LIST': mccd_stars,
                'GLOB_POSITION_IMG_LIST': mccd_poss,
                'MASK_LIST': mccd_masks,
                'CCD_ID_LIST': mccd_ccds,
                'SNR_WIN_LIST': mccd_SNRs,
                'RA_LIST': mccd_RAs,
                'DEC_LIST': mccd_DECs
            }

            saving_path = output_path + save_name + separator \
                + catalog_id + save_extension
            mccd.mccd_utils.save_to_fits(train_dic, saving_path)

    print_fun('Finished the training dataset processing.')
    print_fun(f"Total stars processed = {mccd_star_nb:d}")

    return mccd_inputs


def mccd_fit_pipeline(
    trainstar_path,
    file_number_string,
    mccd_parser,
    output_dir,
    verbose,
    saving_name='fitted_model',
    w_log=None
):
    r"""Fit MCCD Model.

    Fit the MCCD model to the Observations.

    Parameters
    ----------
    trainstar_path : str
        Path to training stars
    file_number_string : str
        File number string
    mccd_parser :
        MCCD parser
    output_dir : str
        Output directory
    verbose : bool
        MCCD verbose option
    saving_name : str
        Name for output file
    w_log : logging.Logger
        Worker log

    """
    # Extract the MCCD parameters from the parser
    mccd_inst_kw = mccd_parser.get_instance_kw()
    mccd_fit_kw = mccd_parser.get_fit_kw()
    use_SNR_weight = mccd_parser.get_extra_kw('use_SNR_weight')

    # Print the model configuration so that it is saved in log files
    w_log.info('MCCD configuration parameters:')
    w_log.info('[INPUTS]')
    inputs_dict_str = pprint.pformat({'use_SNR_weight': use_SNR_weight})
    w_log.info(inputs_dict_str)
    w_log.info('[INSTANCE]')
    inst_dict_str = pprint.pformat(mccd_inst_kw)
    w_log.info(inst_dict_str)
    w_log.info('[FIT]')
    fit_dict_str = pprint.pformat(mccd_fit_kw)
    w_log.info(fit_dict_str)
    w_log.info('End of MCCD configuration parameters.')

    # Open fits file
    starcat = fits.open(trainstar_path, memmap=False)

    mccd.auxiliary_fun.mccd_fit(
        starcat=starcat[1],
        mccd_inst_kw=mccd_inst_kw,
        mccd_fit_kw=mccd_fit_kw,
        output_dir=output_dir,
        catalog_id=file_number_string,
        sex_thresh=-1e5,
        use_SNR_weight=use_SNR_weight,
        verbose=verbose,
        saving_name=saving_name
    )

    starcat.close()


def mccd_validation_pipeline(
    teststar_path,
    mccd_model_path,
    mccd_parser,
    output_dir,
    file_number_string,
    w_log,
    val_saving_name
):
    r"""Validate MCCD Pipeline.

    Validate the MCCD trained model against a set of observations.

    Parameters
    ----------
    teststar_path : str
        Path to test stars
    mccd_model_path : str
        Path to MCCD model
<<<<<<< HEAD
    mccd_parser :
=======
    mccd_parser : mccd.auxiliary_fun.MCCDParamsParser object
>>>>>>> 4bd3633a
        MCCD parser
    output_dir : str
        Output directory
    file_number_string : str
        File number string
    w_log : logging.Logger
        Worker log
    val_saving_name : str
        Name for validation file

    """
    w_log.info(f"Validating catalogue {file_number_string}..")

    # Get MCCD parameters
    save_extension = '.fits'
    mccd_val_kw = mccd_parser.get_val_kw()
    testcat = fits.open(teststar_path, memmap=False)

    # Check if there is the fitted model
    if os.path.isfile(mccd_model_path):

        val_dict = mccd.auxiliary_fun.mccd_validation(
            mccd_model_path=mccd_model_path,
            testcat=testcat[1],
            **mccd_val_kw,
            sex_thresh=-1e5
        )

        testcat.close()

        val_saving_path = output_dir + val_saving_name + \
            file_number_string + save_extension

        # Save validation dictionary to fits file
        mccd.mccd_utils.save_to_fits(val_dict, val_saving_path)

        w_log.info(f"Validation catalogue < {val_saving_path} > saved.")

    else:
        w_log.info(
            f"Fitted model corresponding to catalog"
            + f" {file_number_string} was not found."
        )


def mccd_interpolation_pipeline(
    mccd_model_path,
    galcat_path,
    pos_params,
    ccd_id,
    saving_path,
    get_shapes
):
    r"""Interpolate the MCCD Model.

    Parameters
    ----------
    mccd_model_path : str
        Path to MCCD model
    galcat_path : str
        Path to galaxy catalogue
    pos_params : numpy.ndarray
        Position parameters
    ccd_id : int
        CCD identifier
    saving_path : str
        Path to save output
    get_shapes : bool
        Option to save PSF shapes

    Returns
    -------
    str or None
        String returned if not enough stars found

    """
    # Import MCCD model
    mccd_model = mccd.mccd_quickload(mccd_model_path)
    # Open galaxy catalog
    galcat = fits.open(galcat_path, memmap=False)

    # Extract positions
    x_pos = galcat[2].data[pos_params[0]]
    y_pos = galcat[2].data[pos_params[1]]
    interp_pos = np.array([x_pos, y_pos]).T
    # Close catalog
    galcat.close()

    # Recover PSFs
    interp_PSFs = mccd_model.estimate_psf(test_pos=interp_pos, ccd_n=ccd_id)

    if interp_PSFs is not None:
        if get_shapes:
            PSF_moms = [
                galsim.hsm.FindAdaptiveMom(galsim.Image(psf), strict=False)
                for psf in interp_PSFs
            ]

            PSF_shapes = np.array([
                [
                    moms.observed_shape.g1,
                    moms.observed_shape.g2,
                    moms.moments_sigma,
                    int(bool(moms.error_message))
                ]
                for moms in PSF_moms
            ])

        shapepipe_write_output(
            saving_path=saving_path,
            example_fits_path=galcat_path,
            get_shapes=get_shapes,
            interp_PSFs=interp_PSFs,
            PSF_shapes=PSF_shapes
        )

        return None
    else:
        return NOT_ENOUGH_STARS


def shapepipe_write_output(
    saving_path,
    example_fits_path,
    get_shapes,
    interp_PSFs,
    PSF_shapes=None
):
    r"""Write ShapePipe Output.

    Save interpolated PSFs dictionary to fits file. The saved files are
    compatible with the previous shapepipe's standard.

    Parameters
    ----------
    saving_path : str
        Path to save output
    example_fits_path : str
        Path to example FITS file
    get_shapes : bool
        Option to save PSF shapes
    interp_PSFs : numpy.ndarray
        PSF interpolation
    PSF_shapes : numpy.ndarray
        PSF shapes

    """
    output = file_io.FITSCatalogue(
        saving_path,
        open_mode=file_io.BaseCatalogue.OpenMode.ReadWrite,
        SEx_catalogue=True
    )

    if get_shapes:
        data = {
            'VIGNET': interp_PSFs,
            'E1_PSF_HSM': PSF_shapes[:, 0],
            'E2_PSF_HSM': PSF_shapes[:, 1],
            'SIGMA_PSF_HSM': PSF_shapes[:, 2],
            'FLAG_PSF_HSM': PSF_shapes[:, 3].astype(int)
        }
    else:
        data = {'VIGNET': interp_PSFs}

    output.save_as_fits(data, sex_cat_path=example_fits_path)<|MERGE_RESOLUTION|>--- conflicted
+++ resolved
@@ -299,11 +299,7 @@
         Path to test stars
     mccd_model_path : str
         Path to MCCD model
-<<<<<<< HEAD
-    mccd_parser :
-=======
     mccd_parser : mccd.auxiliary_fun.MCCDParamsParser object
->>>>>>> 4bd3633a
         MCCD parser
     output_dir : str
         Output directory
