"""MCCD PLOTS UTILITIES.

This module is used to generate a series of plots from the merged validation
catalogues. It plots the Meanshape plots for the merged validation catalogue.
It can also plot the rho statistics provided that the required packages are
installed.

:Author: Tobias Liaudat based on Axel Guinot's code

"""

import time

import matplotlib as mpl
import matplotlib.pyplot as plt
import mccd.mccd_utils as mccd_utils
import numpy as np
import stile
import stile.stile_utils
import treecorr
from astropy.io import fits
from stile.sys_tests import BaseCorrelationFunctionSysTest

# Define the backend for matplotlib
mpl.use('agg')

# MegaCam -> plt.subplot correspondance, as given by:
'''        'COMMENT Unique detector IDs for MegaCam',
           'COMMENT (North on top, East to the left)',
           'COMMENT    --------------------------',
           'COMMENT    ba ba ba ba ba ba ba ba ba',
           'COMMENT    00 01 02 03 04 05 06 07 08',
           'COMMENT --------------------------------',
           'COMMENT ba ba ba ba ba ba ba ba ba ba ba',
           'COMMENT 36 09 10 11 12 13 14 15 16 17 37',
           'COMMENT --------------------------------',
           'COMMENT 38 18 19 20 21 22 23 24 25 26 39',
           'COMMENT ab ab ab ab ab ab ab ab ab ab ab',
           'COMMENT --------------------------------',
           'COMMENT    27 28 29 30 31 32 33 34 35',
           'COMMENT    ab ab ab ab ab ab ab ab ab',
           'COMMENT    __________________________'
'''


<<<<<<< HEAD
def megacam_pos(j):
=======
def megacam_pos(index):
>>>>>>> 4bd3633a
    """Handle MegaCam Positions.

    Parameters
    ----------
    index : int
        MegaCam position index

    Returns
    -------
    int
        Updated index

    """
    if index < 9:
        # first row - shift by one
        return index + 1
    elif index < 18:
        # second row, non-ears
        return index + 3
    elif index < 27:
        # third row non-ears
        return index + 5
    elif index < 36:
        # fourth row
        return index + 7
    else:
        MegaCamCoords = {36: 11, 37: 21, 38: 22, 39: 32}
        return MegaCamCoords[index]

<<<<<<< HEAD

def megacam_flip(xbins, ybins, ccd_nb, nb_pixel):
    """Flip MegaCam.

=======

def megacam_flip(xbins, ybins, ccd_nb, nb_pixel):
    """Flip MegaCam.

>>>>>>> 4bd3633a
    Parameters
    ----------
    xbins : int
        x-axis bins
    ybins : int
        y-axis bins
    ccd_nb : int
        CCD number
    nb_pixel : int
        Number of pixels

    Returns
    -------
    tuple
        Number of bins in the x and y axes

    """
    if ccd_nb < 18 or ccd_nb in [36, 37]:
        # swap x axis so origin is on top-right
        xbins = nb_pixel[0] - xbins + 1
    else:
        # swap y axis so origin is on bottom-left
        ybins = nb_pixel[1] - ybins + 1

    return xbins, ybins


def megacam_flip_2(xbins, ybins, ccd_nb, nb_pixel):
    """Flip MegaCam 2.

    Parameters
    ----------
    xbins : int
        x-axis bins
    ybins : int
        y-axis bins
    ccd_nb : int
        CCD number
    nb_pixel : int
        Number of pixels

    Returns
    -------
    tuple
        Number of bins in the x and y axes

    """
    if ccd_nb < 18 or ccd_nb in [36, 37]:
        # swap x axis so origin is on top-right
        # xbins = nb_pixel[0] - xbins + 1
        a = 1
    else:
        # swap y axis so origin is on bottom-left
        ybins = nb_pixel[1] - ybins + 1

    return xbins, ybins


def mean_shapes_plot(
    ccd_maps,
    filename,
    title='',
    colorbar_ampl=1.0,
    wind=None,
    cmap='bwr'
):
    r"""Mean Shapes Plot.

    Plot meanshapes from ccd maps.

    Parameters
    ----------
    ccd_maps : numpy.ndarray
        CCD maps
    filename : str
        File name
    title : str, optional
        Plot title, default is ``''``
    colorbar_ampl : float, optional
        Colour bar amplitude, default is ``1.0``
    wind : numpy.ndarray
        ?
    cmap : str, optional
        Colour map, default is ``'bwr'``

    """
    # colorbar amplitude
    if wind is None:
        vmax = max(
            np.nanmax(ccd_maps), np.abs(np.nanmin(ccd_maps))) * colorbar_ampl
        vmin = -vmax * colorbar_ampl
    else:
        vmin, vmax = wind[0] * colorbar_ampl, wind[1] * colorbar_ampl

    # create full plot
    fig, axes = plt.subplots(nrows=4, ncols=11, figsize=(18, 12), dpi=400)
    # remove corner axes (above and below ears)
    for j in [0, 10, -1, -11]:
        axes.flat[j].axis('off')
    for ccd_nb, ccd_map in enumerate(ccd_maps):
        ax = axes.flat[megacam_pos(ccd_nb)]
        im = ax.imshow(
            ccd_map.T,
            cmap=cmap,
            interpolation='Nearest',
            vmin=vmin,
            vmax=vmax
        )
        ax.set_xticks([])
        ax.set_yticks([])
        ax.set_title(f'rmse={np.sqrt(np.nanmean(ccd_map ** 2)):.3e}', size=8)
    plt.suptitle(title, size=20)  # TODO: fix title
    fig.subplots_adjust(right=0.8)
    cbar_ax = fig.add_axes([0.85, 0.15, 0.05, 0.7])
    fig.colorbar(im, cax=cbar_ax)
    plt.savefig(f'{filename}.png')
    plt.close()


def plot_meanshapes(
    starcat_path,
    output_path,
    nb_pixel,
    w_log,
    hdu_no=2,
    remove_outliers=False,
    plot_meanshapes=True,
    plot_histograms=True,
    psf_model_type='mccd'
):
    """Plot Meanshapes.

    Plot mean shapes, sizes, and histograms

    Parameters
    ----------
    starcat_path : str
        input star and PSF catalogue
    output_path : str
        output directory for plots
    nb_pixel : numpy.ndarray of int
        number of pixels per CCD in x- and y-direction
    w_log : logging.Logger
        log file
    hdu_no : int, optional, default=2
        HDU number of data in input FITS file
    remove_outliers : bool, optional, default=False
        perform outlier rejection if True
    plot_meanshape : bool, optional, default=True
        plot mean focal plane ellipticities, sizes, and residuals if True
    plot_histograms : bool, optional, default=True
        plot 1D histogram of ellipticities, sizes, and residuals if True
    psf_model_type : str, optional, default='mccd'
        psf model type, one in 'mccd', 'psfex'
    """
    # READ FULL STARCAT
    starcat = fits.open(starcat_path, memmap=False)

    auto_colorbar = False
    colorbar_ampl = 1.
    loc2glob = mccd_utils.Loc2Glob()

    # MegaCam: each CCD is 2048x4612
    grid = np.linspace(0, loc2glob.x_npix, nb_pixel[0] + 1), \
        np.linspace(0, loc2glob.y_npix, nb_pixel[1] + 1)

    # Flag mask
    star_flags = starcat[hdu_no].data['FLAG_STAR_HSM']
    psf_flags = starcat[hdu_no].data['FLAG_PSF_HSM']
    flagmask = np.abs(star_flags - 1) * np.abs(psf_flags - 1)

    # convert sigma to R^2's
    all_star_shapes = np.array([
        starcat[hdu_no].data['E1_STAR_HSM'],
        starcat[hdu_no].data['E2_STAR_HSM'],
        2. * starcat[hdu_no].data['SIGMA_STAR_HSM'] ** 2
    ])
    all_psf_shapes = np.array([
        starcat[hdu_no].data['E1_PSF_HSM'],
        starcat[hdu_no].data['E2_PSF_HSM'],
        2. * starcat[hdu_no].data['SIGMA_PSF_HSM'] ** 2
    ])
    all_CCDs = starcat[hdu_no].data['CCD_NB']
    all_X = starcat[hdu_no].data['X']
    all_Y = starcat[hdu_no].data['Y']

    # Remove stars/PSFs where the measured size is zero
    # Sometimes the HSM shape measurement gives objects with measured
    # size equals to zero without an error Flag.
    bad_stars = (abs(all_star_shapes[2, :]) < 0.1)
    bad_psfs = (abs(all_psf_shapes[2, :]) < 0.1)
    size_mask = np.abs(bad_stars) * np.abs(bad_psfs)
    # Remove outlier stars/PSFs
    all_star_shapes = all_star_shapes[:, ~size_mask]
    all_psf_shapes = all_psf_shapes[:, ~size_mask]
    all_CCDs = all_CCDs[~size_mask]
    all_X = all_X[~size_mask]
    all_Y = all_Y[~size_mask]
    flagmask = flagmask[~size_mask]

    # Remove stars/PSFs where the measured size is zero
    # Sometimes the HSM shape measurement gives objects with measured
    # size equals to zero without an error Flag.
    bad_stars = (abs(all_star_shapes[2, :]) < 0.1)
    bad_psfs = (abs(all_psf_shapes[2, :]) < 0.1)
    size_mask = np.abs(bad_stars) * np.abs(bad_psfs)
    # Remove outlier stars/PSFs
    all_star_shapes = all_star_shapes[:, ~size_mask]
    all_psf_shapes = all_psf_shapes[:, ~size_mask]
    all_CCDs = all_CCDs[~size_mask]
    all_X = all_X[~size_mask]
    all_Y = all_Y[~size_mask]
    flagmask = flagmask[~size_mask]

    if remove_outliers:
        shape_std_max = 5.
        # Outlier rejection based on the size
        R2_thresh = (
            shape_std_max * np.std(all_star_shapes[2, :])
            + np.mean(all_star_shapes[2, :])
        )
        bad_stars = (abs(all_star_shapes[2, :]) > R2_thresh)
        w_log.info(f'Nb of outlier stars: {np.sum(bad_stars):d}')
        # Remove outlier PSFs
        all_star_shapes = all_star_shapes[:, ~bad_stars]
        all_psf_shapes = all_psf_shapes[:, ~bad_stars]
        all_CCDs = all_CCDs[~bad_stars]
        all_X = all_X[~bad_stars]
        all_Y = all_Y[~bad_stars]
        flagmask = flagmask[~bad_stars]

    e1_res_rmse = np.sqrt(
        np.mean((all_star_shapes[0, :] - all_psf_shapes[0, :]) ** 2)
    )
    e2_res_rmse = np.sqrt(
        np.mean((all_star_shapes[1, :] - all_psf_shapes[1, :]) ** 2)
    )
    R2_res_rmse = np.sqrt(
        np.mean((all_star_shapes[2, :] - all_psf_shapes[2, :]) ** 2)
    )
    w_log.info(f"TOTAL e1 residual RMSE: {e1_res_rmse:.6e}\n")
    w_log.info(f"TOTAL e2 residual RMSE: {e2_res_rmse:.6e}\n")
    w_log.info(f"TOTAL R2 residual RMSE: {R2_res_rmse:.6e}\n")

    # CCDs x star/model x (e1,e2,R2,nstars) x xpos x ypos
    ccd_maps = np.ones((40, 2, 4) + nb_pixel) * np.nan

    for ccd_nb, ccd_map in enumerate(ccd_maps):

        # handle different input catalogue types
        if psf_model_type == 'mccd':

            ccd_mask = (
                ((all_CCDs.astype(int) == ccd_nb) * flagmask).astype(bool)
            )

            # Calculate shift to go from global coordinates to local
            # coordinates
            x_shift, y_shift = loc2glob.shift_coord(ccd_nb)

        elif psf_model_type == 'psfex':

            ccd_mask = ((all_CCDs == str(ccd_nb)) * flagmask).astype(bool)

            # No shift required for PSFEx
            x_shift, y_shift = 0, 0

        else:

            raise ValueError(f'Invalid psf model type {psf_model_type}')

        star_shapes = all_star_shapes[:, ccd_mask]
        psf_shapes = all_psf_shapes[:, ccd_mask]

        xs_loc, ys_loc = all_X[ccd_mask] - x_shift, all_Y[ccd_mask] - y_shift

        # swap axes to match CCD orientation and origin convention
        ys_loc = loc2glob.y_npix - ys_loc + 1

        # digitalize into bins
        xbins = np.digitize(xs_loc, grid[0])
        ybins = np.digitize(ys_loc, grid[1])

        for xb in range(nb_pixel[0]):
            for yb in range(nb_pixel[1]):
                bin_star_shapes = star_shapes[
                    :, (xbins == xb + 1) * (ybins == yb + 1)
                ]
                bin_psf_shapes = psf_shapes[
                    :, (xbins == xb + 1) * (ybins == yb + 1)
                ]
                ccd_map[0, :3, xb, yb] = np.mean(bin_star_shapes, axis=1)
                ccd_map[1, :3, xb, yb] = np.mean(bin_psf_shapes, axis=1)
                ccd_map[:, 3, xb, yb] = bin_star_shapes.shape[1]

    if plot_meanshapes:
        # e_1
        vmax = max(np.nanmax(ccd_maps[:, :, 0]),
                   np.abs(np.nanmin(ccd_maps[:, :, 0])))
        vmin = -vmax
        wind = [vmin, vmax]
        title = (
            f'e_1 (stars), std={np.nanstd(ccd_maps[:, 0, 0]):.5e}\n'
            + f'vmax={np.nanmax(abs(ccd_maps[:, 0, 0])):.4e}'
        )
        mean_shapes_plot(
            ccd_maps[:, 0, 0],
            output_path + 'e1s',
            title,
            wind=wind
        )

        title = (
            f'e_1 (model), std={np.nanstd(ccd_maps[:, 1, 0]):.5e}\n'
            + f'vmax={np.nanmax(abs(ccd_maps[:, 1, 0])):.4e}'
        )
        mean_shapes_plot(
            ccd_maps[:, 1, 0],
            output_path + 'e1m',
            title,
            wind=wind
        )

        if auto_colorbar:
            wind = None
        e1_res = ccd_maps[:, 0, 0] - ccd_maps[:, 1, 0]
        e1_res = e1_res[~np.isnan(e1_res)]
        rmse_e1 = np.sqrt(np.mean(e1_res ** 2))
        w_log.info(f'Bins: e1 residual RMSE: {rmse_e1:.6f}\n')
        vmax = np.nanmax(abs(ccd_maps[:, 0, 0] - ccd_maps[:, 1, 0]))
        vmin = -vmax
        wind = [vmin, vmax]
        title = (
            f'e_1 res, rmse={rmse_e1:.5e}\nvmax={vmax:.4e} , '
            + f'std={np.nanstd(ccd_maps[:, 0, 0] - ccd_maps[:, 1, 0]):.5e}'
        )
        mean_shapes_plot(
            ccd_maps[:, 0, 0] - ccd_maps[:, 1, 0],
            output_path + 'e1res',
            title,
            wind=wind,
            colorbar_ampl=colorbar_ampl
        )

        # e_2
        vmax = max(
            np.nanmax(ccd_maps[:, :, 1]),
            np.abs(np.nanmin(ccd_maps[:, :, 1]))
        )
        vmin = -vmax
        wind = [vmin, vmax]
        title = (
            f'e_2 (stars), std={np.nanstd(ccd_maps[:, 0, 1]):.5e}\n'
            + f'vmax={np.nanmax(abs(ccd_maps[:, 0, 1])):.4e}'
        )
        mean_shapes_plot(
            ccd_maps[:, 0, 1],
            output_path + 'e2s',
            title,
            wind=wind
        )
        title = (
            f'e_2 (model), std={np.nanstd(ccd_maps[:, 1, 1]):.5e}\n'
            + f'vmax={np.nanmax(abs(ccd_maps[:, 1, 1])):.4e}'
        )
        mean_shapes_plot(
            ccd_maps[:, 1, 1],
            output_path + 'e2m',
            title,
            wind=wind
        )

        if auto_colorbar:
            wind = None
            colorbar_ampl = 1.

        e2_res = ccd_maps[:, 0, 1] - ccd_maps[:, 1, 1]
        e2_res = e2_res[~np.isnan(e2_res)]
        rmse_e2 = np.sqrt(np.mean(e2_res ** 2))
        w_log.info(f'Bins: e2 residual RMSE: {rmse_e2:.6f}\n')
        vmax = np.nanmax(abs(ccd_maps[:, 0, 1] - ccd_maps[:, 1, 1]))
        vmin = -vmax
        wind = [vmin, vmax]
        title = (
            f'e_2 res, rmse={rmse_e2:.5e}\nvmax={vmax:.4e} , '
            + f'std={np.nanstd(ccd_maps[:, 0, 1] - ccd_maps[:, 1, 1]):.5e}'
        )
        mean_shapes_plot(
            ccd_maps[:, 0, 1] - ccd_maps[:, 1, 1],
            output_path + 'e2res',
            title,
            wind=wind,
            colorbar_ampl=colorbar_ampl
        )

        # R^2
        wind = [0, np.nanmax(ccd_maps[:, :, 2])]
        colorbar_ampl = 1
        title = (
            f'R_2 (stars), std={np.nanstd(ccd_maps[:, 0, 2]):.5e}\n'
            + f'vmax={np.nanmax(abs(ccd_maps[:, 0, 2])):.4e}'
        )
        mean_shapes_plot(
            ccd_maps[:, 0, 2],
            output_path + 'R2s',
            title,
            wind=wind,
            cmap='Reds'
        )
        title = (
            f'R_2 (model), std={np.nanstd(ccd_maps[:, 1, 2]):.5e}\n'
            + f'vmax={np.nanmax(abs(ccd_maps[:, 1, 2])):.4e}'
        )
        mean_shapes_plot(
            ccd_maps[:, 1, 2],
            output_path + 'R2m',
            title,
            wind=wind,
            cmap='Reds'
        )

        if auto_colorbar:
            wind = [
                0,
                np.nanmax(np.abs(
                    (ccd_maps[:, 0, 2] - ccd_maps[:, 1, 2]) / ccd_maps[:, 0, 2]
                ))
            ]
            colorbar_ampl = 1.
        R2_res = (ccd_maps[:, 0, 2] - ccd_maps[:, 1, 2]) / ccd_maps[:, 0, 2]
        R2_res = R2_res[~np.isnan(R2_res)]
        rmse_r2 = np.sqrt(np.mean(R2_res ** 2))
        w_log.info(f"Bins: R2 residual RMSE: {rmse_r2:.6f}\n")
        vmax = np.nanmax(
            abs((ccd_maps[:, 0, 2] - ccd_maps[:, 1, 2]) / ccd_maps[:, 0, 2]))
        wind = [0, vmax]
        std_title = np.nanstd(
            (ccd_maps[:, 0, 2] - ccd_maps[:, 1, 2]) / ccd_maps[:, 0, 2]
        )
        title = (
            f"∆(R_2)/R_2 res, rmse={rmse_r2:.5e}\nvmax={vmax:.4e} , "
            + f"std={std_title:.5e}"
        )
        if remove_outliers:
            title = "Outliers removed\n" + title

        mean_shapes_plot(
            np.abs(
                (ccd_maps[:, 0, 2] - ccd_maps[:, 1, 2])
                / ccd_maps[:, 0, 2]
            ),
            output_path + 'R2res',
            title,
            wind=wind,
            colorbar_ampl=colorbar_ampl,
            cmap='Reds'
        )

        # nstars
        wind = (0, np.max(ccd_maps[:, 0, 3]))
        title = f'Number of stars\nTotal={np.nansum(ccd_maps[:, 0, 3]):.0f}'
        mean_shapes_plot(
            ccd_maps[:, 0, 3],
            f'{output_path}nstar',
            title,
            wind=wind,
            cmap='magma'
        )

    # Histograms
    if plot_histograms:
        hist_bins = 50
        plt.figure(figsize=(12, 6), dpi=300)
        plt.hist(
            all_star_shapes[0, :],
            bins=hist_bins,
            range=[-0.2, 0.2],
            label='stars',
            alpha=0.5
        )
        plt.hist(
            all_psf_shapes[0, :],
            bins=hist_bins,
            range=[-0.2, 0.2],
            label='PSFs',
            alpha=0.5
        )
        plt.legend(loc='best', fontsize=16)
        plt.title('e1', fontsize=24)
        plt.savefig(f'{output_path}e1_hist.png')
        plt.close()

        plt.figure(figsize=(12, 6), dpi=300)
        data_hist = all_star_shapes[0, :] - all_psf_shapes[0, :]
        plt.hist(
            data_hist,
            bins=hist_bins,
            range=[np.min(data_hist), np.max(data_hist)],
            label='err(star - psf)',
            alpha=0.5
        )
        plt.legend(loc='best', fontsize=16)
        plt.title('e1 err', fontsize=24)
        plt.savefig(output_path + 'err_e1_hist.png')
        plt.close()

        plt.figure(figsize=(12, 6), dpi=300)
        plt.hist(
            all_star_shapes[1, :],
            bins=hist_bins,
            range=[-0.2, 0.2],
            label='stars',
            alpha=0.5
        )
        plt.hist(
            all_psf_shapes[1, :],
            bins=hist_bins,
            range=[-0.2, 0.2],
            label='PSFs',
            alpha=0.5
        )
        plt.legend(loc='best', fontsize=16)
        plt.title('e2', fontsize=24)
        plt.savefig(output_path + 'e2_hist.png')
        plt.close()

        plt.figure(figsize=(12, 6), dpi=300)
        data_hist = all_star_shapes[1, :] - all_psf_shapes[1, :]
        plt.hist(
            data_hist,
            bins=hist_bins,
            range=[np.min(data_hist), np.max(data_hist)],
            label='err(star - psf)',
            alpha=0.5
        )
        plt.legend(loc='best', fontsize=16)
        plt.title('e2 err', fontsize=24)
        plt.savefig(output_path + 'err_e2_hist.png')
        plt.close()

        plt.figure(figsize=(12, 6), dpi=300)
        mean_R2 = np.mean(all_star_shapes[2, :])
        wind = [mean_R2 - 4, mean_R2 + 4]
        plt.hist(
            all_star_shapes[2, :],
            bins=hist_bins,
            range=wind,
            label='stars',
            alpha=0.5
        )
        plt.hist(
            all_psf_shapes[2, :],
            bins=hist_bins,
            range=wind,
            label='PSFs',
            alpha=0.5
        )
        plt.legend(loc='best', fontsize=16)
        plt.title('R2', fontsize=24)
        plt.savefig(output_path + 'R2_hist.png')
        plt.close()

        plt.figure(figsize=(12, 6), dpi=300)
        data_hist = (
            (all_star_shapes[2, :] - all_psf_shapes[2, :])
            / all_star_shapes[2, :]
        )
        plt.hist(
            data_hist,
            bins=hist_bins,
            range=[np.min(data_hist), np.max(data_hist)],
            label='err(star - psf)/star',
            alpha=0.5
        )
        plt.legend(loc='best', fontsize=16)
        plt.title('R2 err', fontsize=24)
        plt.savefig(output_path + 'err_R2_hist.png')
        plt.close()

    starcat.close()


# Rho stats functions
def neg_dash(
    x_in,
    y_in,
    yerr_in,
    plot_name='',
    vertical_lines=True,
    xlabel='',
    ylabel='',
    rho_nb='',
    ylim=None,
    semilogx=False,
    semilogy=False,
    **kwargs
):
    r"""Neg Dash.

    This function is for making plots with vertical errorbars,
    where negative values are shown in absolute value as dashed lines.
    The resulting plot can either be saved by specifying a file name as
    ``plot_name``, or be kept as a pyplot instance (for instance to combine
    several neg dashes).

    Parameters
    ----------
    x_in : numpy.ndarray
        x-axis inputs
    y_in : numpy.ndarray
        y-axis inputs
    yerr_in : numpy.ndarray
        y-axis error inputs
    plot_name : str, optional
        Plot name, default is ``''``
    vertical_lines : bool, optional
        Option to plot vertical lines, default is ``True``
    xlabel : str, optional
        x-axis label, default is ``''``
    ylabel : str, optional
        y-axis label, default is ``''``
    rho_nb : str, optional
        Rho number, default is ``''``
    ylim : float, optional
        y-axis limit
    semilogx : bool
        Option to plot the x-axis in log scale, default is ``False``
    semilogy : bool
        Option to plot the y-axis in log scale, default is ``False``

    """
    x = np.copy(x_in)
    y = np.copy(y_in)
    yerr = np.copy(yerr_in)
    # catch and separate errorbar-specific keywords from Lines2D ones
    safekwargs = dict(kwargs)
    errbkwargs = dict()
    if 'linestyle' in kwargs.keys():
        print(
            'Warning: linestyle was provided but that would kind of defeat'
            + 'the purpose, so I will just ignore it. Sorry.'
        )
        del safekwargs['linestyle']
    for errorbar_kword in [
        'fmt', 'ecolor', 'elinewidth', 'capsize', 'barsabove', 'errorevery'
    ]:
        if errorbar_kword in kwargs.keys():
            # posfmt = '-'+kwargs['fmt']
            # negfmt = '--'+kwargs['fmt']
            errbkwargs[errorbar_kword] = kwargs[errorbar_kword]
            del safekwargs[errorbar_kword]
    errbkwargs = dict(errbkwargs, **safekwargs)

    # plot up to next change of sign
    current_sign = np.sign(y[0])
    first_change = np.argmax(current_sign * y < 0)
    while first_change:
        if current_sign > 0:
            plt.errorbar(
                x[:first_change],
                y[:first_change],
                yerr=yerr[:first_change],
                linestyle='-',
                **errbkwargs,
            )
            if vertical_lines:
                plt.vlines(
                    x[first_change - 1],
                    0,
                    y[first_change - 1],
                    linestyle='-',
                    **safekwargs,
                )
                plt.vlines(
                    x[first_change],
                    0,
                    np.abs(y[first_change]),
                    linestyle='--',
                    **safekwargs,
                )
        else:
            plt.errorbar(
                x[:first_change],
                np.abs(y[:first_change]),
                yerr=yerr[:first_change],
                linestyle='--',
                **errbkwargs,
            )
            if vertical_lines:
                plt.vlines(
                    x[first_change - 1],
                    0,
                    np.abs(y[first_change - 1]),
                    linestyle='--',
                    **safekwargs,
                )
                plt.vlines(
                    x[first_change],
                    0,
                    y[first_change],
                    linestyle='-',
                    **safekwargs,
                )
        x = x[first_change:]
        y = y[first_change:]
        yerr = yerr[first_change:]
        current_sign *= -1
        first_change = np.argmax(current_sign * y < 0)
    # one last time when `first_change'==0 ie no more changes:
    if rho_nb:
        lab = fr'$\rho_{rho_nb}(\theta)$'
    else:
        lab = ''
    if current_sign > 0:
        plt.errorbar(x, y, yerr=yerr, linestyle='-', label=lab, **errbkwargs)
    else:
        plt.errorbar(x, np.abs(y), yerr=yerr, linestyle='--', label=lab,
                     **errbkwargs)
    if semilogx:
        plt.xscale('log')
    if semilogy:
        plt.yscale('log')
    if ylim is not None:
        plt.ylim(ylim)
    plt.xlabel(xlabel)
    plt.ylabel(ylabel)
    if plot_name:
        plt.savefig(plot_name)
        plt.close()


class new_BaseCorrelationFunctionSysTest(BaseCorrelationFunctionSysTest):
    r"""Base Function for the Correlation.

    Based on style package class.

    """

    def make_catalogue(
        self,
        data,
        config=None,
        use_as_k=None,
        use_chip_coords=False
    ):
        """Make Catalogue.

        Parameters
        ----------
        data : numpy.ndarray
            Input data
<<<<<<< HEAD
        config : ?
            ?
        use_as_k : ?, optional
            ?
=======
        config : dict
            The `config` parameter to be passed to treecorr's
            catalogue. A configuration dict which defines attributes
            about how to read the file. Any optional kwargs may be
            given here in the config dict if desired. Invalid keys
            in the config dict are ignored. See the `treecorr`
            package documentation for more details
            Default is ``None``.
        use_as_k : str, optional
            String representing the field in `data` that will be
            used to replace the convergence, kappa, that is
            identified with the string `k`. See the `treecorr`
            package documentation for more details
>>>>>>> 4bd3633a
        use_chip_coords : bool, optional
            Option to use chip coordinates, default is ``False``

        Returns
        -------
<<<<<<< HEAD
        numpy.ndarray
            Catalogue data
=======
        treecorr.Catalog
            An instance of the `treecorr.Catalog` class.
            Contains a data catalogue that will be correlated
>>>>>>> 4bd3633a

        """
        if data is None or isinstance(data, treecorr.Catalog):
            return data

        catalog_kwargs = {}
        fields = data.dtype.names
        if 'ra' in fields and 'dec' in fields:
            if not use_chip_coords:
                catalog_kwargs['ra'] = data['ra']
                catalog_kwargs['dec'] = data['dec']
            elif 'x' in fields and 'y' in fields:
                catalog_kwargs['x'] = data['x']
                catalog_kwargs['y'] = data['y']
            else:
                raise ValueError(
                    "Chip coordinates requested, but 'x' and 'y' fields"
                    "not found in data")
        elif 'x' in fields and 'y' in fields:
            catalog_kwargs['x'] = data['x']
            catalog_kwargs['y'] = data['y']
        else:
            raise ValueError(
                "Data must contain (ra,dec) or (x,y) in order to do"
                "correlation function tests.")
        if 'g1' in fields and 'g2' in fields:
            catalog_kwargs['g1'] = data['g1']
            catalog_kwargs['g2'] = data['g2']
        if 'w' in fields:
            catalog_kwargs['w'] = data['w']
        if use_as_k:
            if use_as_k in fields:
                catalog_kwargs['k'] = data[use_as_k]
        elif 'k' in fields:
            catalog_kwargs['k'] = data['k']
        # Quirk of length-1 formatted arrays: the fields will be floats, not
        # arrays, which would break the Catalog init.
        try:
            len(data)
        except Exception:
            if not hasattr(data, 'len') and isinstance(data, np.ndarray):
                for key in catalog_kwargs:
                    catalog_kwargs[key] = np.array([catalog_kwargs[key]])
        catalog_kwargs['config'] = config
        return treecorr.Catalog(**catalog_kwargs)


class Rho1SysTest(new_BaseCorrelationFunctionSysTest):
    """Rho1 System Test.

    Compute the auto-correlation of residual star shapes
    (star shapes - psf shapes).

    """

    short_name = 'rho1'
    long_name = 'Rho1 statistics (Auto-correlation of star-PSF shapes)'
    objects_list = ['star PSF']
    required_quantities = [('ra', 'dec', 'g1', 'g2', 'psf_g1', 'psf_g2', 'w')]

    def __call__(
        self,
        data,
        data2=None,
        random=None,
        random2=None,
        config=None,
        **kwargs
    ):
        """Call Method.

        Parameters
        ----------
        data : numpy.ndarray
            Input data
        data2 : numpy.ndarray, optional
            Second input data
        random : numpy.ndarray, optional
            Random data
        random2 : numpy.ndarray, optional
            Second random data
<<<<<<< HEAD
        config : ?
            ?

        Returns
        -------
        ?
            ?
=======
        config : dict, optional
            Configuration dict to be passed to treecorr.
            Default is ``None``

        Returns
        -------
        numpy.ndarray
            A numpy array of the treecorr outputs. Handled via the
            Stile package through the `BaseCorrelationFunctionSysTest`
            class
>>>>>>> 4bd3633a

        """
        new_data = data.copy()
        new_data['g1'] = new_data['g1'] - new_data['psf_g1']
        new_data['g2'] = new_data['g2'] - new_data['psf_g2']
        if data2 is not None:
            new_data2 = data2.copy()
            new_data2['g1'] = new_data2['g1'] - new_data2['psf_g1']
            new_data2['g2'] = new_data2['g2'] - new_data2['psf_g2']
        else:
            new_data2 = data2
        if random is not None:
            new_random = random.copy()
            new_random['g1'] = new_random['g1'] - new_random['psf_g1']
            new_random['g2'] = new_random['g2'] - new_random['psf_g2']
        else:
            new_random = random
        if random2 is not None:
            new_random2 = random2.copy()
            new_random2['g1'] = new_random2['g1'] - new_random2['psf_g1']
            new_random2['g2'] = new_random2['g2'] - new_random2['psf_g2']
        else:
            new_random2 = random2
        return self.getCF(
            'gg',
            new_data,
            new_data2,
            new_random,
            new_random2,
            config=config,
            **kwargs,
        )


class DESRho2SysTest(new_BaseCorrelationFunctionSysTest):
    """DES Rho 2 System Test.

    Compute the correlation of PSF shapes with residual star shapes
    (star shapes - psf shapes).

    """

    short_name = 'rho2des'
    long_name = 'Rho2 statistics (as defined in DES shape catalogue papers)'
    objects_list = ['star PSF']
    required_quantities = [('ra', 'dec', 'g1', 'g2', 'psf_g1', 'psf_g2', 'w')]

    def __call__(
        self,
        data,
        data2=None,
        random=None,
        random2=None,
        config=None,
        **kwargs
    ):
        """Call Method.

        Parameters
        ----------
        data : numpy.ndarray
            Input data
        data2 : numpy.ndarray, optional
            Second input data
        random : numpy.ndarray, optional
            Random data
        random2 : numpy.ndarray, optional
            Second random data
<<<<<<< HEAD
        config : ?
            ?

        Returns
        -------
        ?
            ?
=======
        config : dict, optional
            Configuration dict to be passed to treecorr.
            Default is ``None``

        Returns
        -------
        numpy.ndarray
            A numpy array of the treecorr outputs. Handled via the
            Stile package through the `BaseCorrelationFunctionSysTest`
            class
>>>>>>> 4bd3633a

        """
        new_data = np.rec.fromarrays(
            [data['ra'], data['dec'], data['g1'], data['g2'], data['w']],
            names=['ra', 'dec', 'g1', 'g2', 'w'],
        )
        if data2 is None:
            data2 = data
        new_data2 = np.rec.fromarrays(
            [
                data2['ra'],
                data2['dec'],
                data2['g1'] - data2['psf_g1'],
                data2['g2'] - data2['psf_g2'],
                data2['w']
            ],
            names=['ra', 'dec', 'g1', 'g2', 'w'],
        )
        if random is not None:
            new_random = np.rec.fromarrays(
                [
                    random['ra'],
                    random['dec'],
                    random['g1'],
                    random['g2'],
                    random['w']
                ],
                names=['ra', 'dec', 'g1', 'g2', 'w'],
            )

        else:
            new_random = random
        if random2 is None:
            random2 = random
        if random2 is not None:
            new_random2 = np.rec.fromarrays(
                [
                    data2['ra'],
                    data2['dec'],
                    data2['g1'] - data2['psf_g1'],
                    data2['g2'] - data2['psf_g2'],
                    data2['w']
                ],
                names=['ra', 'dec', 'g1', 'g2', 'w'],
            )
        else:
            new_random2 = random2
        return self.getCF(
            'gg',
            new_data,
            new_data2,
            new_random,
            new_random2,
            config=config,
            **kwargs
        )


class DESRho3SysTest(new_BaseCorrelationFunctionSysTest):
    """DES Rho 3 System Test.

    Compute the correlation of star shapes weighted by the residual size.

    """

    short_name = 'rho3'
    long_name = (
        'Rho3 statistics (Auto-correlation of star shapes weighted by '
        + 'the residual size)'
    )
    objects_list = ['star PSF']
    required_quantities = [
        ('ra', 'dec', 'sigma', 'g1', 'g2', 'psf_sigma', 'w')
    ]

    def __call__(
        self,
        data,
        data2=None,
        random=None,
        random2=None,
        config=None,
        **kwargs
    ):
        """Call Method.

        Parameters
        ----------
        data : numpy.ndarray
            Input data
        data2 : numpy.ndarray, optional
            Second input data
        random : numpy.ndarray, optional
            Random data
        random2 : numpy.ndarray, optional
            Second random data
<<<<<<< HEAD
        config : ?
            ?

        Returns
        -------
        ?
            ?
=======
        config : dict, optional
            Configuration dict to be passed to treecorr.
            Default is ``None``

        Returns
        -------
        numpy.ndarray
            A numpy array of the treecorr outputs. Handled via the
            Stile package through the `BaseCorrelationFunctionSysTest`
            class
>>>>>>> 4bd3633a

        """
        new_data = np.rec.fromarrays(
            [data['ra'], data['dec'],
             data['g1'] * (data['sigma'] - data[
                 'psf_sigma']) / data['sigma'],
             data['g2'] * (data['sigma'] - data[
                 'psf_sigma']) / data['sigma'],
             data['w']],
            names=['ra', 'dec', 'g1', 'g2', 'w']
        )
        if data2 is not None:
            new_data2 = np.rec.fromarrays(
                [
                    data2['ra'], data2['dec'],
                    data2['g1'] * (data2['sigma'] - data2['psf_sigma'])
                    / data2['sigma'],
                    data2['g2'] * (data2['sigma'] - data2['psf_sigma'])
                    / data2['sigma'],
                    data2['w']],
                names=['ra', 'dec', 'g1', 'g2', 'w']
            )

        else:
            new_data2 = data2
        if random is not None:
            new_random = np.rec.fromarrays(
                [
                    random['ra'], random['dec'],
                    random['g1'] * (random['sigma'] - random['psf_sigma'])
                    / random['sigma'],
                    random['g2'] * (random['sigma'] - random['psf_sigma'])
                    / random['sigma'],
                    random['w']
                ],
                names=['ra', 'dec', 'g1', 'g2', 'w']
            )
        else:
            new_random = random

        if random2 is not None:
            new_random2 = np.rec.fromarrays(
                [
                    random2['ra'], random2['dec'],
                    random2['g1'] * (random2['sigma'] - random2['psf_sigma'])
                    / random2['sigma'],
                    random2['g2'] * (random2['sigma'] - random2['psf_sigma'])
                    / random2['sigma'],
                    random2['w']
                ],
                names=['ra', 'dec', 'g1', 'g2', 'w']
            )

        else:
            new_random2 = random2

        return self.getCF(
            'gg',
            new_data,
            new_data2,
            new_random,
            new_random2,
            config=config,
            **kwargs
        )


class DESRho4SysTest(new_BaseCorrelationFunctionSysTest):
    """DES Rho 4 System Test.

    Compute the correlation of star shapes weighted by the residual size.

    """

    short_name = 'rho4'
    long_name = (
        'Rho4 statistics (Correlation of residual star shapes weighted '
        + 'by residual size)'
    )
    objects_list = ['star PSF']
    required_quantities = [(
        'ra', 'dec', 'g1', 'g2', 'sigma', 'psf_g1', 'psf_g2', 'psf_sigma', 'w'
    )]

    def __call__(
        self,
        data,
        data2=None,
        random=None,
        random2=None,
        config=None,
        **kwargs
    ):
        """Call Method.

        Parameters
        ----------
        data : numpy.ndarray
            Input data
        data2 : numpy.ndarray, optional
            Second input data
        random : numpy.ndarray, optional
            Random data
        random2 : numpy.ndarray, optional
            Second random data
<<<<<<< HEAD
        config : ?
            ?

        Returns
        -------
        ?
            ?
=======
        config : dict, optional
            Configuration dict to be passed to treecorr.
            Default is ``None``

        Returns
        -------
        numpy.ndarray
            A numpy array of the treecorr outputs. Handled via the
            Stile package through the `BaseCorrelationFunctionSysTest`
            class
>>>>>>> 4bd3633a

        """
        new_data = np.rec.fromarrays(
            [
                data['ra'],
                data['dec'],
                data['g1'] - data['psf_g1'],
                data['g2'] - data['psf_g2'],
                data['w']
            ],
            names=['ra', 'dec', 'g1', 'g2', 'w'],
        )
        if data2 is None:
            data2 = data
        new_data2 = np.rec.fromarrays(
            [
                data2['ra'],
                data2['dec'],
                data2['g1'] * (data2['sigma'] - data2['psf_sigma'])
                / data2['sigma'],
                data2['g2'] * (data2['sigma'] - data2['psf_sigma'])
                / data2['sigma'],
                data2['w']
            ],
            names=['ra', 'dec', 'g1', 'g2', 'w'],
        )
        if random is not None:
            new_random = np.rec.fromarrays(
                [
                    random['ra'],
                    random['dec'],
                    random['g1'] - random['psf_g1'],
                    random['g2'] - random['psf_g2'],
                    random['w']
                ],
                names=['ra', 'dec', 'g1', 'g2', 'w'],
            )
        else:
            new_random = random
        if random2 is None:
            random2 = random
        if random2 is not None:
            new_random2 = np.rec.fromarrays(
                [
                    random2['ra'], random2['dec'],
                    random2['g1'] * (random2['sigma'] - random2['psf_sigma'])
                    / random2['sigma'],
                    random2['g2'] * (random2['sigma'] - random2['psf_sigma'])
                    / random2['sigma'],
                    random2['w']
                ],
                names=['ra', 'dec', 'g1', 'g2', 'w']
            )
        else:
            new_random2 = random2
        return self.getCF(
            'gg',
            new_data,
            new_data2,
            new_random,
            new_random2,
            config=config,
            **kwargs
        )


class DESRho5SysTest(new_BaseCorrelationFunctionSysTest):
    r"""DES Rho 5 System Test.

    The correlation of star shapes weighted by the residual size.

    """

    short_name = 'rho5'
    long_name = (
        'Rho5 statistics (Correlation of star and PSF shapes weighted by '
        'residual size)'
    )
    objects_list = ['star PSF']
    required_quantities = [
        ('ra', 'dec', 'sigma', 'g1', 'g2', 'psf_sigma', 'w')
    ]

    def __call__(
        self,
        data,
        data2=None,
        random=None,
        random2=None,
        config=None,
        **kwargs
    ):
        """Call Method.

        Parameters
        ----------
        data : numpy.ndarray
            Input data
        data2 : numpy.ndarray, optional
            Second input data
        random : numpy.ndarray, optional
            Random data
        random2 : numpy.ndarray, optional
            Second random data
<<<<<<< HEAD
        config : ?
            ?

        Returns
        -------
        ?
            ?
=======
        config : dict, optional
            Configuration dict to be passed to treecorr.
            Default is ``None``

        Returns
        -------
        numpy.ndarray
            A numpy array of the treecorr outputs. Handled via the
            Stile package through the `BaseCorrelationFunctionSysTest`
            class
>>>>>>> 4bd3633a

        """
        new_data = np.rec.fromarrays(
            [data['ra'], data['dec'], data['g1'], data['g2'], data['w']],
            names=['ra', 'dec', 'g1', 'g2', 'w'],
        )
        if data2 is None:
            data2 = data
        new_data2 = np.rec.fromarrays(
            [
                data2['ra'],
                data2['dec'],
                data2['g1'] * (data2['sigma'] - data2['psf_sigma'])
                / data2['sigma'],
                data2['g2'] * (data2['sigma'] - data2['psf_sigma'])
                / data2['sigma'],
                data2['w']
            ],
            names=['ra', 'dec', 'g1', 'g2', 'w'],
        )

        if random is not None:
            new_random = np.rec.fromarrays(
                [
                    random['ra'],
                    random['dec'],
                    random['g1'],
                    random['g2'],
                    random['w']
                ],
                names=['ra', 'dec', 'g1', 'g2', 'w'],
            )
        else:
            new_random = random
        if random2 is None:
            random2 = random
        if random2 is not None:
            new_random2 = np.rec.fromarrays(
                [
                    random2['ra'],
                    random2['dec'],
                    random2['g1'] * (random2['sigma'] - random2['psf_sigma'])
                    / random2['sigma'],
                    random2['g2'] * (random2['sigma'] - random2['psf_sigma'])
                    / random2['sigma'],
                    random2['w']
                ],
                names=['ra', 'dec', 'g1', 'g2', 'w'],
            )

        else:
            new_random2 = random2
        return self.getCF(
            'gg',
            new_data,
            new_data2,
            new_random,
            new_random2,
            config=config,
            **kwargs
        )


def rho_stats(
    starcat_path,
    output_path,
    rho_def='HSC',
    hdu_no=2,
    ylim_l=None,
    ylim_r=None,
    print_fun=lambda x: print(x)
):
    """Rho Statistics.

    Compute and plot the five rho statistics.

    Parameters
    ----------
    starcat_path : str
        star catalogue file path
    output_path : str
        output directory for plots
    hdu_no : int, optional, default=2
        input HDU
    ylim_l : numpy.ndaray of float
        y-axis limits for left-hand plot
    ylim-r : numpy.ndaray of float
        y-axis limits for right-hand plot
    print_fun : callable, optional, default=print
        output message function

    """
    # Read starcat
    starcat = fits.open(starcat_path, memmap=False)

    rho_stats_fun = None

    # Convert HSM flags to 0/1 weights
    star_flags = starcat[hdu_no].data['FLAG_STAR_HSM']
    psf_flags = starcat[hdu_no].data['FLAG_PSF_HSM']
    w = np.abs(star_flags - 1) * np.abs(psf_flags - 1)

    # Convert to Stile-compatible and change sigmas to R^2 (up to constant)
    stilecat = np.rec.fromarrays(
        [
            w,
            starcat[hdu_no].data['RA'],
            starcat[hdu_no].data['DEC'],
            starcat[hdu_no].data['E1_STAR_HSM'],
            starcat[hdu_no].data['E2_STAR_HSM'],
            starcat[hdu_no].data['SIGMA_STAR_HSM'] ** 2,
            starcat[hdu_no].data['E1_PSF_HSM'],
            starcat[hdu_no].data['E2_PSF_HSM'],
            starcat[hdu_no].data['SIGMA_PSF_HSM'] ** 2
        ],
        names=[
            'w',
            'ra',
            'dec',
            'g1',
            'g2',
            'sigma',
            'psf_g1',
            'psf_g2',
            'psf_sigma'
        ],
    )

    # TreeCorr config:
    TreeCorrConfig = {
        'ra_units': 'degrees',
        'dec_units': 'degrees',
        'max_sep': 3e2,
        'min_sep': 5e-1,
        'sep_units': 'arcmin',
        'nbins': 32
    }

    # Ininitialize all 5 rho stats
    if rho_def == 'HSC':
        rho_stats_fun = [
            stile.CorrelationFunctionSysTest(f'Rho{j}') for j in range(1, 6)
        ]
    elif rho_def == 'DES':
        rho_stats_fun = [
            Rho1SysTest(),
            DESRho2SysTest(),
            DESRho3SysTest(),
            DESRho4SysTest(),
            DESRho5SysTest(),
        ]

    for rho in rho_stats_fun:
        print_fun(rho.required_quantities)

    # Compute them!
    print_fun(' > Computing rho statistics...')
    start = time.time()
    rho_results = [
        rho_stat(stilecat, config=TreeCorrConfig)
        for rho_stat in rho_stats_fun
    ]
    print_fun(f' > Done in {time.time() - start}s.')
    np.save(output_path + 'rho_stat_results.npy', np.array(rho_results))

    # Plots
    ylims = [ylim_l, ylim_r, ylim_l, ylim_l, ylim_r]
    colors = ['blue', 'red', 'green', 'orange', 'cyan']
    markers = ['o', 'd', 'v', '^', 's']

    xlabel = r'$\theta$ [arcmin]'
    ylabel = r'$\rho$-statistics'
    capsize = 3
    alpha = 0.7

    for j, rhores in enumerate(rho_results):
        neg_dash(
            rhores['meanr'],
            rhores['xip'],
            rhores['sigma_xip'],
            f'{output_path}/rho_{j+1}.png',
            semilogx=True,
            semilogy=True,
            color=colors[j],
            capsize=capsize,
            fmt=markers[j],
            alpha=alpha,
            ylim=ylims[j],
            xlabel=xlabel,
            ylabel=ylabel
        )

    for j, rhores in enumerate(rho_results):
        if j in [0, 2, 3]:
            neg_dash(
                rhores['meanr'],
                rhores['xip'],
                rhores['sigma_xip'],
                semilogx=True,
                semilogy=True,
                rho_nb=j + 1,
                color=colors[j],
                capsize=capsize,
                fmt=markers[j],
                alpha=alpha,
                ylim=ylims[j],
                xlabel=xlabel,
                ylabel=ylabel
            )
    plt.legend()
    plt.savefig(f'{output_path}/lefthand_rhos.pdf')
    plt.close()

    for j, rhores in enumerate(rho_results):
        if j in [1, 4]:
            neg_dash(
                rhores['meanr'],
                rhores['xip'],
                rhores['sigma_xip'],
                semilogx=True,
                semilogy=True,
                rho_nb=j + 1,
                color=colors[j],
                capsize=capsize,
                fmt=markers[j],
                alpha=alpha,
                ylim=ylims[j],
                xlabel=xlabel,
                ylabel=ylabel
            )
    plt.legend()
    plt.savefig(f'{output_path}/righthand_rhos.pdf')
    plt.close()

    starcat.close()<|MERGE_RESOLUTION|>--- conflicted
+++ resolved
@@ -43,11 +43,7 @@
 '''
 
 
-<<<<<<< HEAD
-def megacam_pos(j):
-=======
 def megacam_pos(index):
->>>>>>> 4bd3633a
     """Handle MegaCam Positions.
 
     Parameters
@@ -77,17 +73,10 @@
         MegaCamCoords = {36: 11, 37: 21, 38: 22, 39: 32}
         return MegaCamCoords[index]
 
-<<<<<<< HEAD
 
 def megacam_flip(xbins, ybins, ccd_nb, nb_pixel):
     """Flip MegaCam.
 
-=======
-
-def megacam_flip(xbins, ybins, ccd_nb, nb_pixel):
-    """Flip MegaCam.
-
->>>>>>> 4bd3633a
     Parameters
     ----------
     xbins : int
@@ -839,12 +828,6 @@
         ----------
         data : numpy.ndarray
             Input data
-<<<<<<< HEAD
-        config : ?
-            ?
-        use_as_k : ?, optional
-            ?
-=======
         config : dict
             The `config` parameter to be passed to treecorr's
             catalogue. A configuration dict which defines attributes
@@ -858,20 +841,14 @@
             used to replace the convergence, kappa, that is
             identified with the string `k`. See the `treecorr`
             package documentation for more details
->>>>>>> 4bd3633a
         use_chip_coords : bool, optional
             Option to use chip coordinates, default is ``False``
 
         Returns
         -------
-<<<<<<< HEAD
-        numpy.ndarray
-            Catalogue data
-=======
         treecorr.Catalog
             An instance of the `treecorr.Catalog` class.
             Contains a data catalogue that will be correlated
->>>>>>> 4bd3633a
 
         """
         if data is None or isinstance(data, treecorr.Catalog):
@@ -953,15 +930,6 @@
             Random data
         random2 : numpy.ndarray, optional
             Second random data
-<<<<<<< HEAD
-        config : ?
-            ?
-
-        Returns
-        -------
-        ?
-            ?
-=======
         config : dict, optional
             Configuration dict to be passed to treecorr.
             Default is ``None``
@@ -972,7 +940,6 @@
             A numpy array of the treecorr outputs. Handled via the
             Stile package through the `BaseCorrelationFunctionSysTest`
             class
->>>>>>> 4bd3633a
 
         """
         new_data = data.copy()
@@ -1041,15 +1008,6 @@
             Random data
         random2 : numpy.ndarray, optional
             Second random data
-<<<<<<< HEAD
-        config : ?
-            ?
-
-        Returns
-        -------
-        ?
-            ?
-=======
         config : dict, optional
             Configuration dict to be passed to treecorr.
             Default is ``None``
@@ -1060,7 +1018,6 @@
             A numpy array of the treecorr outputs. Handled via the
             Stile package through the `BaseCorrelationFunctionSysTest`
             class
->>>>>>> 4bd3633a
 
         """
         new_data = np.rec.fromarrays(
@@ -1157,15 +1114,6 @@
             Random data
         random2 : numpy.ndarray, optional
             Second random data
-<<<<<<< HEAD
-        config : ?
-            ?
-
-        Returns
-        -------
-        ?
-            ?
-=======
         config : dict, optional
             Configuration dict to be passed to treecorr.
             Default is ``None``
@@ -1176,7 +1124,6 @@
             A numpy array of the treecorr outputs. Handled via the
             Stile package through the `BaseCorrelationFunctionSysTest`
             class
->>>>>>> 4bd3633a
 
         """
         new_data = np.rec.fromarrays(
@@ -1282,15 +1229,6 @@
             Random data
         random2 : numpy.ndarray, optional
             Second random data
-<<<<<<< HEAD
-        config : ?
-            ?
-
-        Returns
-        -------
-        ?
-            ?
-=======
         config : dict, optional
             Configuration dict to be passed to treecorr.
             Default is ``None``
@@ -1301,7 +1239,6 @@
             A numpy array of the treecorr outputs. Handled via the
             Stile package through the `BaseCorrelationFunctionSysTest`
             class
->>>>>>> 4bd3633a
 
         """
         new_data = np.rec.fromarrays(
@@ -1406,15 +1343,6 @@
             Random data
         random2 : numpy.ndarray, optional
             Second random data
-<<<<<<< HEAD
-        config : ?
-            ?
-
-        Returns
-        -------
-        ?
-            ?
-=======
         config : dict, optional
             Configuration dict to be passed to treecorr.
             Default is ``None``
@@ -1425,7 +1353,6 @@
             A numpy array of the treecorr outputs. Handled via the
             Stile package through the `BaseCorrelationFunctionSysTest`
             class
->>>>>>> 4bd3633a
 
         """
         new_data = np.rec.fromarrays(
