--- conflicted
+++ resolved
@@ -232,11 +232,7 @@
         try:
             ccd_mask = ((all_CCDs.astype(int) == ccd_nb) * flagmask).astype(
                 bool)
-<<<<<<< HEAD
-        except (TypeError, ValueError) as e:
-=======
         except:
->>>>>>> 11752272
             ccd_mask = ((all_CCDs == str(ccd_nb)) * flagmask).astype(bool)
 
         star_shapes = all_star_shapes[:, ccd_mask]
