--- conflicted
+++ resolved
@@ -404,15 +404,9 @@
         cat = file_io.FITSCatalogue(self._galcat_path, SEx_catalogue=True)
         cat.open()
 
-<<<<<<< HEAD
         all_id = np.copy(cat.get_data()['NUMBER'])
         key_ne = 'N_EPOCH'
         if key_ne not in cat.get_data().dtype.names:
-=======
-        all_id = np.copy(cat.get_data()["NUMBER"])
-        key_ne = "N_EPOCH"
-        if key_ne not in cat.get_data():
->>>>>>> 161d3ca2
             raise KeyError(
                 f"Key {key_ne} not found in input galaxy catalogue, needed for"
                 + " PSF interpolation to multi-epoch data; run previous module"
