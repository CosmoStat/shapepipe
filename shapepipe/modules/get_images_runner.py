# -*- coding: utf-8 -*-

"""GET IMAGES RUNNER

This module copies all images required for processing

:Author: Martin Kilbinger <martin.kilbinger@cea.fr>

"""

from shapepipe.modules.module_decorator import module_runner
from shapepipe.utilities.canfar import vosHandler

import os
import re
import sys
import glob


def in2out_pattern(number):
    """Transform input to output number pattern or image ID

    Parameters
    ----------
    number : string
        input number

    Returns
    -------
    number_final : string
        output number
    """

    # replace dots ('.') with dashes ('-') to avoid confusion
    # with file extension delimiters
    number_final = re.sub(r'\.', '-', number)

    # remove letters in number
    number_final = re.sub('[a-zA-Z]', '', number_final)

    return number_final


class GetImages(object):

    def __init__(self, copy, options, image_number_list,
                 input_numbering, input_file_pattern,
                 input_file_ext, w_log, check_existing_dir=None,
                 n_expected=None):
        """GetImages initiatliation.

        Parameters
        ----------
        copy : string
            copy/download method
        option : string
            copy options
        image_number_list : list of string self._copy = copy
            image numbers self._options = options
        input_numbering : string self._image_number_list = image_number_list
            numbering scheme, python regexp self._input_numbering = input_numbering
        input_file_pattern : list of strings self._input_file_ext = input_file_ext
            file pattern including input number template of input files self._w_log = w_log
        input_file_ext : list of strings
            input file extensions
        w_log :
            log file
        check_existing_dir : string, optional, default=None
            if not None, only retrieve image if not existing at this path (recursively)
        n_expected : int, optional, default=None
<<<<<<< HEAD
            number of expected files per tyep and ID to download/check for existance
=======
            number of expected files per type and ID to download/check for existance
>>>>>>> 45ee6dc7
        """

        self._copy = copy
        self._options = options
        self._image_number_list = image_number_list
        self._input_numbering = input_numbering
        self._input_file_pattern = input_file_pattern
        self._input_file_ext = input_file_ext
        self._w_log = w_log
        self._check_existing_dir = check_existing_dir
        self._n_expected = n_expected

    def get_file_list(self, dest_dir, output_file_pattern=None):
        """Return lists of file paths to copy.

        Parameters
        ----------
        dest_dir: list of stringsr
            input directory or url
        output_file_pattern: list of strings, optional, default=None
            output file base patterns excluding numbering scheme,
            if None use input file patterns

        Returns
        -------
        list_all_files: list of list of strings
            complete file paths, one list for each input file type
        """

        list_all_files = []
        for i in range(len(dest_dir)):
            in_path = dest_dir[i]
            in_pattern = self._input_file_pattern[i]
            in_ext = self._input_file_ext[i]

            list_files_per_type = []
            for number in self._image_number_list:

                if output_file_pattern:
                    # Transform input to output number patterns

                    number_final = in2out_pattern(number)

                    # Keep initial dot in extension
                    x = in_ext[1:]
                    x2 = re.sub(r'\.', '', x)
                    ext_final = in_ext[0] + x2
                    fbase = '{}{}'.format(output_file_pattern[i], number_final)
                else:
                    fbase = re.sub(self._input_numbering, number, in_pattern)
                    ext_final = in_ext

                if output_file_pattern and output_file_pattern[i] == '*':
                    # copy all input files to output dir, do not append
                    # extension
                    # fpath = '{}/.'.format(in_path)
                    fpath = in_path
                else:
                    fpath = '{}/{}{}'.format(in_path, fbase, ext_final)

                list_files_per_type.append(fpath)
            list_all_files.append(list_files_per_type)

        return list_all_files

    def copy(self, all_inputs, all_outputs):
        """Copy all files.

        Parameters
        ----------
        all_inputs: list of list of strings
            input file paths, one list for each input file type
        all_outputs: list of list of strings
            output file paths, one list for each input file type
        """

        for in_per_type, out_per_type in zip(all_inputs, all_outputs):
            for i in range(len(in_per_type)):
                if self._check_existing_dir:
                    out_base = os.path.basename(in_per_type[i])
                    path = glob.glob('{}/**/{}'
                                     ''.format(self._check_existing_dir,
                                               out_base),
                                     recursive=True)
                    if path and len(path) == self._n_expected:
                        self._w_log.info('{} found, skipping'
                                         ''.format(path[0]))
                        continue
                self._w_log.info('Retrieving {}'.format(in_per_type[i]))
                self.copy_one(in_per_type[i], out_per_type[i])

    def copy_one(self, in_path, out_path):

        if self._copy == 'vos':
            sys.argv = []
            sys.argv.append('vcp')
            if self._options:
                for opt in self._options.split(' '):
                    sys.argv.append(opt)
            sys.argv.append(in_path)
            sys.argv.append(out_path)

            vcp = vosHandler('vcp')
            vcp()

        elif self._copy == 'symlink':
            src = in_path

            # Get all input file names if INPUT_FILE_PATTERN contains '*'
            all_src = glob.glob(src)
            dst = out_path
            for src in all_src:
                if os.path.isdir(dst):
                    # OUTPUT_FILE_PATTERN is '*', so dst is not regular file
                    # but directory. Append input file name
                    dst_name = '{}/{}'.format(dst, os.path.basename(src))
                else:
                    # dst is regular file
                    dst_name = dst
                os.symlink(src, dst_name)


def read_image_numbers(path):
    """Read image numbers from file.

    Parameters
    ----------
    path: string
        input file path

    Returns
    -------
    image_number_list: list of string
        image numbers
    """

    image_number_list = []
    with open(path) as f:
        for line in f:
            image_number_list.append(line.strip())

    return image_number_list


@module_runner(version='1.0',
               depends=['numpy'],
               run_method='serial',
               numbering_scheme='_0')
def get_images_runner(input_file_list, run_dirs, file_number_string,
                      config, w_log):

    # Input image numbers from all input tile files
    all_image_numbers = []
    for input_file in input_file_list:
        numbers_from_tile = read_image_numbers(input_file[0])
        all_image_numbers.append(numbers_from_tile)
    flat_list = [item for sublist in all_image_numbers for item in sublist]
    w_log.info('Number of images IDs = {}'.format(len(flat_list)))

    # Get unique number list
    image_number_list = list(set(flat_list))
    w_log.info('Number of unique image IDs = {}'.format(len(image_number_list)))

    # Read config file section

    # Copying/download method
    copy = config.get('GET_IMAGES_RUNNER', 'COPY')
    copy_ok = ['vos', 'symlink']
    if copy not in copy_ok:
        raise ValueError('key COPY={} is invalid, must be in {}'.format(copy, copy_ok))

    # Paths
    input_dir = config.getlist('GET_IMAGES_RUNNER', 'INPUT_PATH')
    nitem = len(input_dir)
    input_file_pattern = config.getlist('GET_IMAGES_RUNNER', 'INPUT_FILE_PATTERN')
    input_file_ext = config.getlist('GET_IMAGES_RUNNER', 'INPUT_FILE_EXT')
    output_file_pattern = config.getlist('GET_IMAGES_RUNNER', 'OUTPUT_FILE_PATTERN')

    input_numbering = config.get('GET_IMAGES_RUNNER', 'INPUT_NUMBERING')

    if config.has_option('GET_IMAGES_RUNNER', 'OUTPUT_PATH'):
        output_dir = config.getexpanded('GET_IMAGES_RUNNER', 'OUTPUT_PATH')
    else:
        output_dir = run_dirs['output']

    # Create array to make it compatible with input dir
    output_dir = [output_dir] * nitem

    if any(len(lst) != nitem for lst in [input_dir, input_file_pattern,
                                         input_file_ext, output_file_pattern]):
        raise ValueError('Lists INPUT_PATH ({}), INPUT_FILE_PATTERN ({}), '

                         'INPUT_FILE_EXT ({}), OUTPUT_FILE_PATTERN ({}) '
                         'need to have equal length'
                         ''.format(len(input_dir),
                                   len(input_file_pattern),
                                   len(input_file_ext),
                                   len(output_file_pattern)))

    # Copying/download method
    copy = config.get('GET_IMAGES_RUNNER', 'COPY')
    copy_ok = ['vos', 'symlink']
    if copy not in copy_ok:
        raise ValueError('key COPY={} is invalid, must be in {}'.format(copy, copy_ok))

    if config.has_option('GET_IMAGES_RUNNER', 'COPY_OPTIONS'):
        options = config.get('GET_IMAGES_RUNNER', 'COPY_OPTIONS')
    else:
        options = None

   # Check for already retrieved files
    if config.has_option('GET_IMAGES_RUNNER', 'CHECK_EXISTING_DIR'):
        check_existing_dir = config.getexpanded('GET_IMAGES_RUNNER', 'CHECK_EXISTING_DIR')
        if config.has_option('GET_IMAGES_RUNNER', 'N_EXPECTED'):
            n_expected = config.getint('GET_IMAGES_RUNNER', 'N_EXPECTED')
        else:
            n_expected = 1
    else:
        check_existing_dir = None
        n_expected = None

    inst = GetImages(copy, options, image_number_list, input_numbering,
                     input_file_pattern, input_file_ext, w_log,
                     check_existing_dir=check_existing_dir, n_expected=n_expected)

    # Assemble input and output file lists
    all_inputs = inst.get_file_list(input_dir)
    all_outputs = inst.get_file_list(output_dir, output_file_pattern=output_file_pattern)
    inst.copy(all_inputs, all_outputs)

    return None, None<|MERGE_RESOLUTION|>--- conflicted
+++ resolved
@@ -68,11 +68,7 @@
         check_existing_dir : string, optional, default=None
             if not None, only retrieve image if not existing at this path (recursively)
         n_expected : int, optional, default=None
-<<<<<<< HEAD
-            number of expected files per tyep and ID to download/check for existance
-=======
             number of expected files per type and ID to download/check for existance
->>>>>>> 45ee6dc7
         """
 
         self._copy = copy
