--- conflicted
+++ resolved
@@ -16,11 +16,7 @@
 
 
 @module_runner(
-<<<<<<< HEAD
     input_module=['mccd_fit_val_runner', 'mccd_val_runner'],
-=======
-    input_module=['mccd_fit_val_runner'],
->>>>>>> 4d2c9838
     version='1.0',
     file_pattern=['validation_psf'],
     file_ext=['.fits'],
@@ -36,10 +32,7 @@
     module_config_sec,
     w_log
 ):
-<<<<<<< HEAD
-
-=======
->>>>>>> 4d2c9838
+
     w_log.info('Merging validation results..')
     hdu_table = 1
 
@@ -123,15 +116,10 @@
         stars_norm_vals = stars_norm_vals[non_zero_elems].reshape(-1, 1, 1)
         psfs_norm_vals = psfs_norm_vals[non_zero_elems].reshape(-1, 1, 1)
         pix_norm_val = np.sum(
-<<<<<<< HEAD
-            (stars[non_zero_elems] / stars_norm_vals -
-            psfs[non_zero_elems] / psfs_norm_vals) ** 2
-=======
             (
                 stars[non_zero_elems] / stars_norm_vals -
                 psfs[non_zero_elems] / psfs_norm_vals
             ) ** 2
->>>>>>> 4d2c9838
         )
         # Calculate sizes
         filt_size = stars[non_zero_elems].size
@@ -165,18 +153,6 @@
             ra += list(starcat_j[hdu_table].data['RA_LIST'][:])
             dec += list(starcat_j[hdu_table].data['DEC_LIST'][:])
         except Exception:
-<<<<<<< HEAD
-            ra += list(
-                np.zeros(starcat_j[hdu_table].data[
-                    'GLOB_POSITION_IMG_LIST'][:, 0].shape,
-                dtype=int)
-            )
-            dec += list(
-                np.zeros(starcat_j[hdu_table].data[
-                    'GLOB_POSITION_IMG_LIST'][:, 0].shape,
-                dtype=int)
-            )
-=======
             ra += list(np.zeros(
                 starcat_j[hdu_table].data[
                     'GLOB_POSITION_IMG_LIST'
@@ -189,7 +165,6 @@
                 ][:, 0].shape,
                 dtype=int,
             ))
->>>>>>> 4d2c9838
 
         # shapes (convert sigmas to R^2)
         g1_psf += list(starcat_j[hdu_table].data['PSF_MOM_LIST'][:, 0])
@@ -221,13 +196,8 @@
         )
 
     def mean_calc(values, sizes):
-<<<<<<< HEAD
-        return np.nansum(
-            np.array(values)) / np.nansum(np.array(sizes)
-=======
         return (
             np.nansum(np.array(values)) / np.nansum(np.array(sizes))
->>>>>>> 4d2c9838
         )
 
     def std_calc(values):
