--- conflicted
+++ resolved
@@ -526,10 +526,6 @@
             Path to the log file containing the WCS for each CCDs.
 
         """
-<<<<<<< HEAD
-
-=======
->>>>>>> 9d481e49
         if os.path.exists(dot_psf_dir):
             self._dot_psf_dir = dot_psf_dir
         else:
