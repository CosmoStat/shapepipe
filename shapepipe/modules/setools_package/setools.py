"""SETOOLS.

This module contains a class to handle operations on SExtractor output
catalogues.

:Authors: Axel Guinot

"""

import operator
import os
import re
import string

import matplotlib.pylab as plt
import numpy as np

from shapepipe.pipeline import file_io
from shapepipe.pipeline.str_handler import StrInterpreter
from shapepipe.utilities.file_system import mkdir


class SETools(object):
    """The SETools Class.

    Tools to analyse SExtractor catalogues.

    Parameters
    ----------
    cat: str, numpy.ndarray
        Path to SExtractor catalogue (FITS_LDAC format) or numpy.ndarray
        (structured array)
    output_dir: str
        Path to pipeline result directory
    file_number_string: str
        input catalogue number/specifier
    config_filepath: str
        Path to config.setools file
    cat_file: bool, optional
        True if 'cat' is a path to a file. False otherwise

    """

    def __init__(
        self,
        cat,
        output_dir,
        file_number_string,
        config_filepath,
        cat_file=True,
    ):

        if cat_file:
            self._is_file = True
            self._cat_filepath = cat
            cat_file = file_io.FITSCatalogue(
                self._cat_filepath,
                SEx_catalogue=True,
            )
            cat_file.open()
            self._data = cat_file.get_data()
            cat_file.close()

        else:
            self._cat_filepath = None
            self._is_file = False
            self._data = cat

        self._cat_size = len(self._data)
        self._config_file = open(config_filepath)
        self._output_dir = output_dir
        self._file_number_string = file_number_string

    def process(self, w_log):
        """Process.

        Main function called to process a SExtractor catalogue.

        Parameters
        ----------
        w_log : logging.Logger
            Worker log instance

        """
        if self._is_file:
            file_number = self._file_number_string
        else:
            file_number = ''

        self.read()

        # Processing: Create mask = filter input
        if len(self._mask) != 0:
            direc = f'{self._output_dir}/mask'
            mkdir(direc)
            self._make_mask()
            for key in self.mask.keys():
                if 'NO_SAVE' in self._mask[key]:
                    continue
                file_name = f'{direc}/{key}{file_number}.fits'
                self.save_mask(self.mask[key], file_name)

        if len(self._plot) != 0:
            direc = f'{self._output_dir}/plot'
            mkdir(direc)
            self._make_plot()
            for key in self.plot.keys():
                output_path = f'{direc}/{key}{file_number}'
                SEPlot(self.plot[key], self._data, output_path, self.mask)

        if len(self._new_cat) != 0:
            direc = f'{self._output_dir}/new_cat'
            mkdir(direc)
            self._make_new_cat()
            for key in self.new_cat.keys():
                file_name = f'{direc}/{key}{file_number}'
                self.save_new_cat(self.new_cat[key], file_name)

        if len(self._rand_split) != 0:
            direc = f'{self._output_dir}/rand_split'
            mkdir(direc)
            self._make_rand_split()

            for sample_type in self.rand_split.keys():
                empty_found = False
                for ratio in self.rand_split[sample_type].keys():
                    if (
                        not empty_found
                        and len(self.rand_split[sample_type][ratio]) == 0
                    ):
                        empty_found = True
                if empty_found:
                    w_log.info(
                        'At least one random-split catalogue is empty, no '
                        + 'random sub-samples written for sample_type='
                        + f'{sample_type}')
                    continue

                output_dir = f'{direc}/{sample_type}_'
                self.save_rand_split(
                    self.rand_split[sample_type],
                    output_dir,
                    file_number,
                )

        if len(self._stat) != 0:
            direc = f'{self._output_dir}/stat'
            mkdir(direc)
            self._make_stat()
            for key in self.stat.keys():
                output_path = f'{direc}/{key}{file_number}.txt'
                self.save_stat(self.stat[key], output_path)

    def read(self):
        """Read the Config File.

        This function read the config file and create a dictionary for every
        task.

        Raises
        ------
        RuntimeError
            If not section found
        ValueError
            For invalid section

        """
        self._config_file.seek(0)

        self._mask = {}
        self._mask_key = []
        self._plot = {}
        self._stat = {}
        self._new_cat = {}
        self._rand_split = {}
        in_section = 0
        while True:
            line_tmp = self._config_file.readline()

            if line_tmp == '':
                break

            line_tmp = self._clean_line(line_tmp)

            if line_tmp is None:
                continue

            # Loop over SETools file, look for section headers
            # [SECTION_TYPE:OBJECT_NAME], e.g.
            # [MASK:star_selection]

            if (in_section != 0) & (re.split(r'\[', line_tmp)[0] == ''):
                in_section = 0
            if not in_section:
                if (re.split(r'\[', line_tmp)[0] != ''):
                    raise RuntimeError('No section found')

                sec = re.split(r'\[|\]', line_tmp)[1]
                if re.split(':', sec)[0] == 'MASK':
                    in_section = 1
                    try:
                        mask_name = re.split(':', sec)[1]
                    except Exception:
                        mask_name = f'mask_{len(self._mask) + 1}'
                    self._mask_key.append(mask_name)
                    self._mask[mask_name] = []
                elif re.split(':', sec)[0] == 'PLOT':
                    in_section = 2
                    try:
                        plot_name = re.split(':', sec)[1]
                    except Exception:
                        plot_name = f'plot_{len(self._plot) + 1}'
                    self._plot[plot_name] = []
                elif re.split(':', sec)[0] == 'STAT':
                    in_section = 3
                    try:
                        stat_name = re.split(':', sec)[1]
                    except Exception:
                        stat_name = f'stat_{len(self._stat) + 1}'
                    self._stat[stat_name] = []
                elif re.split(':', sec)[0] == 'NEW_CAT':
                    in_section = 4
                    try:
                        new_cat_name = re.split(':', sec)[1]
                    except Exception:
                        new_cat_name = f'new_cat_{len(self._new_cat) + 1}'
                    self._new_cat[new_cat_name] = []
                elif re.split(':', sec)[0] == 'RAND_SPLIT':
                    in_section = 5
                    try:
                        rand_split_name = re.split(':', sec)[1]
                    except Exception:
                        rand_split_name = (
                            f'rand_split_{len(self._rand_split) + 1}'
                        )
                    self._rand_split[rand_split_name] = []
                else:
                    raise ValueError(
                        "Section has to be in ['MASK','PLOT','STAT',"
                        + "'NEW_CAT','RAND_SPLIT','FLAG_SPLIT']"
                    )
            else:
                if in_section == 1:
                    self._mask[mask_name].append(line_tmp)
                elif in_section == 2:
                    self._plot[plot_name].append(line_tmp)
                elif in_section == 3:
                    self._stat[stat_name].append(line_tmp)
                elif in_section == 4:
                    self._new_cat[new_cat_name].append(line_tmp)
                elif in_section == 5:
                    self._rand_split[rand_split_name].append(line_tmp)

    def _clean_line(self, line):
        """Clean Lines.

        This function is called during the reading process to clean line
        from spaces, empty lines and ignore comments.

        Parameters
        ----------
        line : str
            Input line

        Returns
        -------
        str
            If the line is not empty or a comment return the contents and
            None otherwise.

        """
        s = re.split('"', line)
        if len(s) == 3:
            line_tmp = s[0].replace(' ', '') + s[1] + s[2].replace(' ', '')
        else:
            line_tmp = line.replace(' ', '')

        if re.split('#', line_tmp)[0] == '':
            return None

        line_tmp = line_tmp.replace('\n', '')
        line_tmp = line_tmp.replace('\t', '')
        line_tmp = re.split('#', line_tmp)[0]

        if line_tmp != '':
            return line_tmp
        else:
            return None

    def save_mask(self, mask, output_path, ext_name='LDAC_OBJECTS'):
        """Save Mask.

        This function will apply a mask on the data and save them into a new
        SExtractor catalogue like fits file.

        Parameters
        ----------
        mask : numpy.ndarray
            Numpy array of boolean containing.
        output_path : str
            Path to the general output directory.
        ext_name : str, optional
            Name of the HDU containing masked data (default is 'LDAC_OBJECTS',
            SExtractor name)

        Raises
        ------
        ValueError
            If mask not provided
        ValueError
            If output path not provided

        """
        if mask is None:
            raise ValueError('mask not provided')
        if len(mask) == 0:
            pass

        if output_path is None:
            raise ValueError('output path not provided')

        mask_file = file_io.FITSCatalogue(
            output_path,
            open_mode=file_io.BaseCatalogue.OpenMode.ReadWrite,
            SEx_catalogue=(self._cat_filepath is not None),
        )
        mask_file.save_as_fits(
            data=self._data[mask],
            ext_name=ext_name,
            sex_cat_path=self._cat_filepath,
        )

    def save_new_cat(self, new_cat, output_path, ext_name='LDAC_OBJECTS'):
        """Save New Catalogue.

        This function create a new catalogue with a specific format
        (fits bin table, SExtractor like fits catalogue or ASCII).

        Parameters
        ----------
        new_cat : dict
            Dictionary containing the data and "OUTPUT_FORMAT"
        output_path : str
            Path of the output
        ext_name : str
            Name of the extension for fits bin table output

        Raises
        ------
        ValueError
            If OUTPUT_FORMAT not provided
        ValueError
            For invalid output format

        """
        try:
            output_format = new_cat.pop('OUTPUT_FORMAT')
        except Exception:
            raise ValueError('OUTPUT_FORMAT not provided')

        if output_format == 'fits':
            new_file = file_io.FITSCatalogue(
                output_path + '.fits',
                open_mode=file_io.BaseCatalogue.OpenMode.ReadWrite,
            )
            new_file.save_as_fits(data=new_cat, ext_name=ext_name)
        elif output_format == 'SEx_cat':
            new_file = file_io.FITSCatalogue(
                output_path + '.fits',
                open_mode=file_io.BaseCatalogue.OpenMode.ReadWrite,
                SEx_catalogue=(self._cat_filepath is not None),
            )
            new_file.save_as_fits(
                data=new_cat,
                ext_name=ext_name,
                sex_cat_path=self._cat_filepath,
            )
        elif (output_format == 'txt') | (output_format == 'ascii'):
            new_file = open(output_path + '.txt', 'w')
            new_file.write('# HEADER\n')
            new_file.write('# ')
            n_max = -1
            for key in new_cat.keys():
                if len(new_cat[key]) > n_max:
                    n_max = len(new_cat[key])
                new_file.write(f'{key}\t')
            new_file.write('\n')
            for idx in range(n_max):
                for key in new_cat.keys():
                    try:
                        new_file.write(f'{new_cat[key][idx]}\t')
                    except Exception:
                        new_file.write('\t')
                new_file.write('\n')
            new_file.close()
        else:
            raise ValueError("Format should be in ['fits', 'SEx_cat', 'txt']")

    def save_rand_split(
        self,
        rand_split,
        output_path,
        file_number,
        ext_name='LDAC_OBJECTS',
    ):
        """Save Random Split Catalogues.

        Save two catalogs following the random split specified.

        Parameters
        ----------
        rand_split : dict
            Dictionary containing the indices for the split and mask to apply
        output_path : str
            Path of the output dir
        file_number : str
            Numbering of the pipeline
        ext_name : str, optional
            Name of the extension where data are stored

        Raises
        ------
        ValueError
            If rand_split not provided
        ValueError
            If output path not provided
        ValueError
            If file_number not provided

        """
        if rand_split is None:
            raise ValueError('rand_split not provided')
        if output_path is None:
            raise ValueError('output path not provided')
        if file_number is None:
            raise ValueError('file_number path not provided')

        mask = rand_split.pop('mask')
        data = self._data[mask]

        for idx in rand_split.keys():
            rand_split_file = file_io.FITSCatalogue(
<<<<<<< HEAD
                output_path + idx + file_number + '.fits',
=======
                f'{output_path}{idx}{file_number}.fits',
>>>>>>> 4bd3633a
                open_mode=file_io.BaseCatalogue.OpenMode.ReadWrite,
                SEx_catalogue=(self._cat_filepath is not None),
            )
            rand_split_file.save_as_fits(
                data=data[rand_split[idx]],
                ext_name=ext_name,
                sex_cat_path=self._cat_filepath,
            )

    def save_stat(self, stat, output_path):
        """Save Statistics.

        Save the statistics in ASCII format.

        Parameters
        ----------
        stat : dict
            Dictionary containing the statistics
        output_path : str
            Path of the output dir

        Raises
        ------
        ValueError
            If stat no provided
        ValueError
            If output path not provided

        """
        if stat is None:
            raise ValueError('stat not provided')
        if output_path is None:
            raise ValueError('output path not provided')

        file = open(output_path, 'w')
        file.write('# Statistics\n')

        for key in stat.keys():
<<<<<<< HEAD
            file.write(key + ' = ' + str(stat[key]) + '\n')
=======
            file.write(f'{key} = {str(stat[key])}\n')
>>>>>>> 4bd3633a

        file.close()

    def _make_mask(self):
        """Make Mask.

        This function transforms the constraints from the config file to
        conditions.

        Raises
        ------
        RuntimeError
            If value not found in mask

        """
        if len(self._mask) == 0:
            return None

        self.mask = {}

        for key in self._mask_key:
            global_mask = np.ones(self._cat_size, dtype=bool)
            global_ind = np.where(global_mask)[0]
            for idx in self._mask[key]:
                s = re.split('{|}', idx)
                if s[0] == '':
                    try:
                        global_mask &= self.mask[s[1]]
                        global_ind = np.where(global_mask)[0]
                        self._mask[key].pop(self._mask[key].index(idx))
                    except Exception:
                        raise RuntimeError(f'"{s[1]}" not found in mask')

            mask_tmp = None
<<<<<<< HEAD
            for idx in self._mask[idx]:
=======
            for idx in self._mask[key]:
>>>>>>> 4bd3633a
                if idx == 'NO_SAVE':
                    continue
                tmp = StrInterpreter(
                    idx,
                    self._data[global_mask],
                    make_compare=True,
                    mask_dict=self.mask,
                ).result
                if mask_tmp is None:
                    mask_tmp = np.ones(tmp.shape[0], dtype=bool)
                mask_tmp &= tmp

            new_ind = global_ind[mask_tmp]
            final_mask = np.zeros(self._cat_size, dtype=bool)
            final_mask[new_ind] = True

            self.mask[key] = final_mask

    def _make_plot(self):
        """Make Plot.

        This function interpret the different parameters for the plot.

        Raises
        ------
        ValueError
            If plot option keyword or value is not in the correct format
        ValueError
            If plot keyword not in the correct format

        """
        if len(self._plot) == 0:
            return None

        self.plot = {}
        for key in self._plot.keys():
            self.plot[key] = {}
            for idx in self._plot[key]:
                s = re.split('=', idx)
                if len(s) != 2:
                    raise ValueError(
                        'Plot option keyword/value not in correct format '
                        + f'(key=val): {idx}'
                    )
                ss = re.split('_', s[0])
                if len(ss) == 1:
                    self.plot[key][ss[0]] = {'0': s[1]}
                elif len(ss) == 2:
                    if ss[0] not in self.plot[key].keys():
                        self.plot[key][ss[0]] = {}
                    self.plot[key][ss[0]][ss[1]] = s[1]
                else:
                    raise ValueError(
                        'Plot keyword not in correct format (key or key_i)'
                        + f': {idx}'
                    )

    def _make_new_cat(self):
        """Make New Catalogue.

        This function interprets the contents for each column of the new
        catalogue.

        Raises
        ------
        ValueError
            For invalid output format

        """
        if len(self._new_cat) == 0:
            return None

        self.new_cat = {}
        for key in self._new_cat.keys():
            self.new_cat[key] = {}
            for idx in self._new_cat[key]:
                s = re.split('=', j)
                if len(s) == 2:
                    if s[0] == 'OUTPUT_FORMAT':
                        self.new_cat[key][s[0]] = s[1]
                    else:
                        self.new_cat[key][s[0]] = StrInterpreter(
                            s[1],
                            self._data,
                            make_compare=False,
                            mask_dict=self.mask,
                        ).result
                else:
                    raise ValueError(f'Not a valid format : {idx}')

    def _make_rand_split(self):
        """Make Random Split.

        This function create mask with random indices corresponding of the
        specfied ratio.

        Raises
        ------
        ValueError
            For invalid random split format
        ValueError
            If ratio is not a number
        ValueError
            If mask does not exist

        """
        if len(self._rand_split) == 0:
            return None

        self.rand_split = {}
        mask = np.ones(self._cat_size, dtype=bool)
        for key in self._rand_split.keys():
            self.rand_split[key] = {}
            for idx in self._rand_split[key]:
                s = re.split('=', idx)
                if len(s) != 2:
                    raise ValueError(
                        f'Not a valid format : {self._rand_split[key][0]}'
                    )
                if s[0] == 'RATIO':
                    try:
                        ratio = float(s[1])
                    except Exception:
                        raise ValueError('RATIO is not a number')
                    if ratio >= 1:
                        ratio /= 100.
                elif s[0] == 'MASK':
                    ss = re.split(',', s[1])
                    for k in ss:
                        try:
                            mask &= self.mask[k]
                        except Exception:
                            raise ValueError(f'mask {k} does not exist')

            cat_size = len(np.where(mask)[0])
            n_keep = int(np.ceil(cat_size * ratio))
            mask_ratio = []
            mask_left = list(range(0, cat_size))
            while(len(mask_ratio) != n_keep):
                idx = np.random.randint(0, len(mask_left))
                mask_ratio.append(mask_left.pop(idx))
            mask_ratio = np.array(mask_ratio)
            mask_left = np.array(mask_left)
            self.rand_split[key]['mask'] = mask
            self.rand_split[key][f'ratio_{int(ratio * 100)}'] = mask_ratio
            self.rand_split[key][f'ratio_{100 - int(ratio * 100)}'] = mask_left

    def _make_stat(self):
        """Make Statistics.

        This function interpret the different statistics required.

        Raises
        ------
        ValueError
            For invalid statistic format

        """
        if len(self._stat) == 0:
            return None

        self.stat = {}
        for key in self._stat.keys():
            self.stat[key] = {}
            for idx in self._stat[key]:
                s = re.split('=', idx)
                if len(s) != 2:
                    raise ValueError(f'Not a valid format : {idx}')
                self.stat[key][s[0]] = StrInterpreter(
                    s[1],
                    self._data,
                    make_compare=False,
                    mask_dict=self.mask,
                ).result


class SEPlot(object):
    """The SEPlot Class.

    Tools to create plots.

    Parameters
    ----------
    plot_dict : dict
        Dictionary containing the parameters for the plot
    catalogue : numpy.recarray or astropy.fits.fitsrec
        Array containing the full data
    output_path : str
        Path for the output
    mask_dict : dict, optional
        Dictionary containing masks to apply

    Raises
    ------
    ValueError
        If plot_dict not provided
    ValueError
        If catalogue not provided
    ValueError
        If output_path not provided
    ValueError
        If plot type not specified
    ValueError
        For invalid plot type

    Notes
    -----
    Types of plots available : plot, scatter, hist.

    """

    def __init__(self, plot_dict, catalogue, output_path, mask_dict=None):

        if plot_dict is None:
            raise ValueError('plot_dict not provided')
        if catalogue is None:
            raise ValueError('catalogue not provided')
        if output_path is None:
            raise ValueError('output_path not provided')

        self._plot = plot_dict
        self._output_path = output_path
        self._cat = catalogue
        self._mask_dict = mask_dict

        if 'TYPE' not in self._plot.keys():
            raise ValueError('Plot type not specified')

        if self._plot['TYPE']['0'] in ['plot', 'PLOT']:
            self._check_key_for_plot(['X', 'Y'])
            self._make_plot()
        elif self._plot['TYPE']['0'] in ['scatter', 'SCATTER']:
            self._check_key_for_plot(['X', 'Y'])
            self._make_scatter()
        elif self._plot['TYPE']['0'] in [
            'histogram',
            'hist',
            'HISTOGRAM',
            'HIST'
        ]:
            self._check_key_for_plot(['Y'])
            self._make_hist()
        else:
            raise ValueError(f'Type : {self._plot["TYPE"]["0"]} not available')

    def _check_key_for_plot(self, key_list):
        """Check Key for Plot.

        Raise exception if keys not found in plot description.

        Parameters
        ----------
        key_list: list of strings
            list of keys

        Raises
        ------
        ValueError
            If key not provided for plot type

        """
        for key in key_list:
            if key not in self._plot.keys():
                raise ValueError(
                    f'Key \'{key}\' not provided for plot of type '
                    + f'\'{self._plot["TYPE"]["0"]}\''
                )

    def _make_plot(self):
        """Make Plot.

        This function calls pyplot.plot.

        Raises
        ------
        ValueError
            If X not provided for each value of Y
        ValueError
            If plot keyword not in the correct format

        """
        self._fig = plt.figure()

        if 'TITLE' in self._plot.keys():
            title = self._plot['TITLE']['0']
            s = re.split('@', title)
            if len(s) >= 3:
                title = s[0]
                ii = 1
                for idx in s[1:-1]:
                    if ii % 2 == 0:
                        title += idx
                    else:
                        title += str(StrInterpreter(
                            idx,
                            self._cat,
                            make_compare=False,
                            mask_dict=self._mask_dict,
                        ).result)
                    ii += 1
        else:
            title = ''

        self._fig.suptitle(title)

        for key in self._plot['Y'].keys():
            if 'LABEL' in self._plot.keys():
                try:
                    label = self._plot['LABEL'][key]
                    s = re.split('@', label)
                    if len(s) >= 3:
                        label = s[0]
                        jj = 1
                        for j in s[1:-1]:
                            if jj % 2 == 0:
                                label += j
                            else:
                                label += str(StrInterpreter(
                                    j,
                                    self._cat,
                                    make_compare=False,
                                    mask_dict=self._mask_dict,
                                ).result)
                            jj += 1
                except Exception:
                    label = None
            else:
                label = None
            if 'COLOR' in self._plot.keys():
                try:
                    color = self._plot['COLOR'][key]
                except Exception:
                    color = None
            else:
                color = None
            if 'MARKER' in self._plot.keys():
                try:
                    marker = self._plot['MARKER'][key]
                except Exception:
                    marker = '+'
            else:
                marker = '+'
            if 'MARKERSIZE' in self._plot.keys():
                try:
                    markersize = self._plot['MARKERSIZE'][key]
                except Exception:
                    markersize = 1
            else:
                markersize = 1
            if 'LINE' in self._plot.keys():
                try:
                    line = self._plot['LINE'][key]
                except Exception:
                    line = ''
            else:
                line = ''
            if 'ALPHA' in self._plot.keys():
                try:
                    alpha = self._plot['ALPHA'][key]
                except Exception:
                    alpha = None
            else:
                alpha = None

            try:
                x = self._plot['X'][key]
            except Exception:
                if len(self._plot['X']) == 1:
                    x = self._plot['X'][self._plot['X'].keys()[0]]
                else:
                    raise ValueError(
                        'You need to specify X for each Y provided if they '
                        + 'dont have the same'
                    )

            plt.plot(
                StrInterpreter(x, self._cat, mask_dict=self._mask_dict).result,
                StrInterpreter(
                    self._plot['Y'][key],
                    self._cat,
                    mask_dict=self._mask_dict,
                ).result,
                label=label,
                color=color,
                marker=marker,
                markersize=markersize,
                ls=line,
                alpha=alpha,
                figure=self._fig,
            )

        # Set ploy limits for x and y
        for (lim, set_lim) in zip(['XLIM', 'YLIM'], [plt.xlim, plt.ylim]):
            if lim in self._plot.keys():
                try:
                    val = re.split(',', self._plot[lim]['0'])
                except Exception:
                    raise ValueError(
                        f'Plot {lim} keyword/value not in correct format '
                        + f'({lim}=lower,upper): {self._plot[lim]["0"]}'
                    )

                set_lim(float(val[0]), float(val[1]))

        if 'LABEL' in self._plot.keys():
            plt.legend()

        if 'XLABEL' in self._plot.keys():
            plt.xlabel(self._plot['XLABEL']['0'])
        if 'YLABEL' in self._plot.keys():
            plt.ylabel(self._plot['YLABEL']['0'])

        if 'FORMAT' in self._plot.keys():
            out_format = self._plot['FORMAT']['0']
        else:
            out_format = "PNG"

        self._fig.savefig(
            f'{self._output_path}.{out_format.lower()}',
            format=out_format,
        )
        plt.close()

    def _make_scatter(self):
        """Make Scatter.

        This function call pyplot.scatter.

        Raises
        ------
        ValueError
            If X not provided for every SCATTER
        ValueError
            If Y not provided for every SCATTER

        """
        self._fig = plt.figure()

        if 'TITLE' in self._plot.keys():
            title = self._plot['TITLE']['0']
            s = re.split('@', title)
            if len(s) >= 3:
                title = s[0]
                counter = 1
                for idx in s[1:-1]:
                    if counter % 2 == 0:
                        title += idx
                    else:
                        title += str(StrInterpreter(
                            idx,
                            self._cat,
                            make_compare=False,
                            mask_dict=self._mask_dict,
                        ).result)
                    counter += 1
        else:
            title = ''

        self._fig.suptitle(title)

        for key in self._plot['SCATTER'].keys():
            if 'LABEL' in self._plot.keys():
                try:
                    label = self._plot['LABEL'][key]
                    s = re.split('@', label)
                    if len(s) >= 3:
                        label = s[0]
                        jj = 1
                        for j in s[1:-1]:
                            if jj % 2 == 0:
                                label += j
                            else:
                                label += str(StrInterpreter(
                                    j,
                                    self._cat,
                                    make_compare=False,
                                    mask_dict=self._mask_dict,
                                ).result)
                            jj += 1
                except Exception:
                    label = None
            else:
                label = None
            if 'MARKER' in self._plot.keys():
                try:
                    marker = self._plot['MARKER'][key]
                except Exception:
                    marker = '+'
            else:
                marker = '+'
            if 'ALPHA' in self._plot.keys():
                try:
                    alpha = self._plot['ALPHA'][key]
                except Exception:
                    alpha = None
            else:
                alpha = None

            try:
                x = self._plot['X'][key]
            except Exception:
                if len(self._plot['X']) == 1:
                    x = self._plot['X'][self._plot['X'].keys()[0]]
                else:
                    raise ValueError(
                        'You need to specify X for each SCATTER provided if '
                        + 'they dont have the same'
                    )
            try:
                y = self._plot['Y'][key]
            except Exception:
                if len(self._plot['Y']) == 1:
                    y = self._plot['Y'][self._plot['Y'].keys()[0]]
                else:
                    raise ValueError(
                        'You need to specify Y for each SCATTER provided if '
                        + 'they dont have the same'
                    )

            plt.scatter(
                StrInterpreter(x, self._cat, mask_dict=self._mask_dict).result,
                StrInterpreter(y, self._cat, mask_dict=self._mask_dict).result,
                c=StrInterpreter(
                    self._plot['SCATTER'][key],
                    self._cat,
                    mask_dict=self._mask_dict,
                ).result,
                label=label,
                marker=marker,
                alpha=alpha,
                figure=self._fig,
            )

        if 'LABEL' in self._plot.keys():
            plt.legend()
        if 'XLABEL' in self._plot.keys():
            plt.xlabel(self._plot['XLABEL']['0'])
        if 'YLABEL' in self._plot.keys():
            plt.ylabel(self._plot['YLABEL']['0'])

        plt.colorbar()

        if 'FORMAT' in self._plot.keys():
            out_format = self._plot['FORMAT']['0']
        else:
            out_format = 'PNG'

        self._fig.savefig(
            f'{self._output_path}.{out_format.lower()}',
            format=out_format,
        )
        plt.close()

    def _make_hist(self):
        """Make Hist.

        This function call pyplot.hist.

        """
        self._fig = plt.figure()

        if 'TITLE' in self._plot.keys():
            title = self._plot['TITLE']['0']
            s = re.split('@', title)
            if len(s) >= 3:
                title = s[0]
                counter = 1
                for idx in s[1:-1]:
                    if counter % 2 == 0:
                        title += idx
                    else:
                        title += str(StrInterpreter(
                            idx,
                            self._cat,
                            make_compare=False,
                            mask_dict=self._mask_dict,
                        ).result)
                    counter += 1
        else:
            title = ''

        self._fig.suptitle(title)

        if 'HTYPE' in self._plot.keys():
            htype = self._plot['HTYPE']['0']
        else:
            htype = 'bar'
        if 'LOG' in self._plot.keys():
            if self._plot['LOG']['0'] in ['True', 'true', '1']:
                log = True
            else:
                log = False
        else:
            log = False

        for key in self._plot['Y'].keys():
            if 'LABEL' in self._plot.keys():
                try:
                    label = self._plot['LABEL'][key]
                    s = re.split('@', label)
                    if len(s) >= 3:
                        label = s[0]
                        jj = 1
                        for j in s[1:-1]:
                            if jj % 2 == 0:
                                label += j
                            else:
                                label += str(StrInterpreter(
                                    j,
                                    self._cat,
                                    make_compare=False,
                                    mask_dict=self._mask_dict,
                                ).result)
                            jj += 1
                except Exception:
                    label = None
            else:
                label = None
            if 'COLOR' in self._plot.keys():
                try:
                    color = self._plot['COLOR'][key]
                except Exception:
                    color = None
            else:
                color = None
            if 'BIN' in self._plot.keys():
                try:
                    bins = int(self._plot['BIN'][key])
                except Exception:
                    if len(self._plot['BIN']) == 1:
                        bins = int(
                            self._plot['BIN'][self._plot['BIN'].keys()[0]]
                        )
            else:
                bins = 50
            if 'ALPHA' in self._plot.keys():
                try:
                    alpha = float(self._plot['ALPHA'][key])
                except Exception:
                    alpha = None
            else:
                alpha = None

            plt.hist(
                StrInterpreter(
                    self._plot['Y'][key],
                    self._cat,
                    mask_dict=self._mask_dict,
                ).result,
                bins=bins,
                color=color,
                label=label,
                alpha=alpha,
                histtype=htype,
                log=log,
            )

        if 'LABEL' in self._plot.keys():
            plt.legend()
        if 'XLABEL' in self._plot.keys():
            plt.xlabel(self._plot['XLABEL']['0'])
        if 'YLABEL' in self._plot.keys():
            plt.ylabel(self._plot['YLABEL']['0'])
        if 'FORMAT' in self._plot.keys():
            out_format = self._plot['FORMAT']['0']
        else:
            out_format = 'PNG'

        self._fig.savefig(
            f'{self._output_path}.{out_format.lower()}',
            format=out_format,
        )
        plt.close()<|MERGE_RESOLUTION|>--- conflicted
+++ resolved
@@ -440,11 +440,7 @@
 
         for idx in rand_split.keys():
             rand_split_file = file_io.FITSCatalogue(
-<<<<<<< HEAD
-                output_path + idx + file_number + '.fits',
-=======
                 f'{output_path}{idx}{file_number}.fits',
->>>>>>> 4bd3633a
                 open_mode=file_io.BaseCatalogue.OpenMode.ReadWrite,
                 SEx_catalogue=(self._cat_filepath is not None),
             )
@@ -483,11 +479,7 @@
         file.write('# Statistics\n')
 
         for key in stat.keys():
-<<<<<<< HEAD
-            file.write(key + ' = ' + str(stat[key]) + '\n')
-=======
             file.write(f'{key} = {str(stat[key])}\n')
->>>>>>> 4bd3633a
 
         file.close()
 
@@ -522,11 +514,7 @@
                         raise RuntimeError(f'"{s[1]}" not found in mask')
 
             mask_tmp = None
-<<<<<<< HEAD
-            for idx in self._mask[idx]:
-=======
             for idx in self._mask[key]:
->>>>>>> 4bd3633a
                 if idx == 'NO_SAVE':
                     continue
                 tmp = StrInterpreter(
