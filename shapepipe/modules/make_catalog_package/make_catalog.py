--- conflicted
+++ resolved
@@ -308,153 +308,12 @@
 
     Parameters
     ----------
-<<<<<<< HEAD
-    final_cat_file : file_io.FITSCatalog
-        Final catalog.
-    ngmix_cat_path : str
-        Path to ngmix catalog to save.
-
-    """
-
-    final_cat_file.open()
-    obj_id = np.copy(final_cat_file.get_data()['NUMBER'])
-
-    ngmix_cat_file =file_io.FITSCatalog(ngmix_cat_path)
-    ngmix_cat_file.open()
-    ngmix_n_epoch = ngmix_cat_file.get_data()['n_epoch_model']
-    ngmix_mcal_flags = ngmix_cat_file.get_data()['mcal_flags']
-
-    ngmix_mom_fail = ngmix_cat_file.get_data()['moments_fail']
-
-    ngmix_id = ngmix_cat_file.get_data()['id']
-
-    keys = ['1M', '1P', '2M', '2P', 'NOSHEAR']
-    output_dict = {
-        f'NGMIX_ELL_{key}': np.ones((len(obj_id), 2)) * -10.0
-        for key in keys
-    }
-    output_dict = {
-        **output_dict,
-        **{
-            f'NGMIX_ELL_ERR_{key}': np.ones((len(obj_id), 2)) * -10.
-            for key in keys
-        }
-    }
-    output_dict = {
-        **output_dict,
-        **{f'NGMIX_T_{key}': np.zeros(len(obj_id)) for key in keys}
-    }
-    output_dict = {
-        **output_dict,
-        **{f'NGMIX_T_ERR_{key}': np.ones(len(obj_id)) * 1e30 for key in keys}
-    }
-    output_dict = {
-        **output_dict,
-        **{f'NGMIX_Tpsf_{key}': np.zeros(len(obj_id)) for key in keys}
-    }
-    output_dict = {
-        **output_dict,
-        **{f'NGMIX_SNR_{key}': np.zeros(len(obj_id)) for key in keys}
-    }
-    output_dict = {
-        **output_dict,
-        **{f'NGMIX_FLUX_{key}': np.zeros(len(obj_id)) for key in keys}
-    }
-    output_dict = {
-        **output_dict,
-        **{f'NGMIX_FLUX_ERR_{key}': np.ones(len(obj_id)) * -1 for key in keys}
-    }
-    output_dict = {
-        **output_dict,
-        **{f'NGMIX_MAG_{key}': np.zeros(len(obj_id)) for key in keys}
-    }
-    output_dict = {
-        **output_dict,
-        **{f'NGMIX_MAG_ERR_{key}': np.ones(len(obj_id)) * -1 for key in keys}
-    }
-    output_dict = {
-        **output_dict,
-        **{
-            f'NGMIX_FLAGS_{key}': np.ones(len(obj_id), dtype='int16')
-            for key in keys
-        }
-    }
-    output_dict = {
-        **output_dict,
-        **{
-            f'NGMIX_ELL_PSFo_{key}': np.ones((len(obj_id), 2)) * -10.
-            for key in keys
-        }
-    }
-    output_dict = {
-        **output_dict,
-        **{f'NGMIX_T_PSFo_{key}': np.zeros(len(obj_id)) for key in keys}
-    }
-    output_dict['NGMIX_N_EPOCH'] = np.zeros(len(obj_id))
-    output_dict['NGMIX_MCAL_FLAGS'] = np.zeros(len(obj_id))
-    output_dict['NGMIX_MOM_FAIL'] = np.zeros(len(obj_id))
-
-    for idx, id_tmp in enumerate(obj_id):
-        ind = np.where(id_tmp == ngmix_id)[0]
-        if len(ind) > 0:
-
-            for key in keys:
-                output_dict[f'NGMIX_ELL_{key}'][idx][0] = (
-                    ngmix_cat_file.get_data(key)['g1'][ind[0]]
-                )
-                output_dict[f'NGMIX_ELL_{key}'][idx][1] = (
-                    ngmix_cat_file.get_data(key)['g2'][ind[0]]
-                )
-                output_dict[f'NGMIX_ELL_ERR_{key}'][idx][0] = (
-                    ngmix_cat_file.get_data(key)['g1_err'][ind[0]]
-                )
-                output_dict[f'NGMIX_ELL_ERR_{key}'][idx][1] = (
-                    ngmix_cat_file.get_data(key)['g2_err'][ind[0]]
-                )
-                output_dict[f'NGMIX_T_{key}'][idx] = (
-                    ngmix_cat_file.get_data(key)['T'][ind[0]]
-                )
-                output_dict[f'NGMIX_T_ERR_{key}'][idx] = (
-                    ngmix_cat_file.get_data(key)['T_err'][ind[0]]
-                )
-                output_dict[f'NGMIX_Tpsf_{key}'][idx] = (
-                    ngmix_cat_file.get_data(key)['Tpsf'][ind[0]]
-                )
-                output_dict[f'NGMIX_SNR_{key}'][idx] = (
-                    ngmix_cat_file.get_data(key)['s2n'][ind[0]]
-                )
-                output_dict[f'NGMIX_FLUX_{key}'][idx] = (
-                    ngmix_cat_file.get_data(key)['flux'][ind[0]]
-                )
-                output_dict[f'NGMIX_FLUX_ERR_{key}'][idx] = (
-                    ngmix_cat_file.get_data(key)['flux_err'][ind[0]]
-                )
-                output_dict[f'NGMIX_MAG_{key}'][idx] = (
-                    ngmix_cat_file.get_data(key)['mag'][ind[0]]
-                )
-                output_dict[f'NGMIX_MAG_ERR_{key}'][idx] = (
-                    ngmix_cat_file.get_data(key)['mag_err'][ind[0]]
-                )
-                output_dict[f'NGMIX_FLAGS_{key}'][idx] = (
-                    ngmix_cat_file.get_data(key)['flags'][ind[0]]
-                )
-                output_dict[f'NGMIX_ELL_PSFo_{key}'][idx][0] = (
-                    ngmix_cat_file.get_data(key)['g1_psfo_ngmix'][ind[0]]
-                )
-                output_dict[f'NGMIX_ELL_PSFo_{key}'][idx][1] = (
-                    ngmix_cat_file.get_data(key)['g2_psfo_ngmix'][ind[0]]
-                )
-                output_dict[f'NGMIX_T_PSFo_{key}'][idx] = (
-                    ngmix_cat_file.get_data(key)['T_psfo_ngmix'][ind[0]]
-                )
-=======
     final_cat_file : str
         Final catalogue file name
 
     """
 
     def __init__(self, final_cat_file):
->>>>>>> 8ae412be
 
         self.final_cat_file = final_cat_file
 
@@ -503,78 +362,11 @@
 
         final_cat_file.close()
 
-<<<<<<< HEAD
-    Parameters
-    ----------
-    final_cat_file : file_io.FITSCatalog
-        Final catalog.
-    ngmix_cat_path : str
-        Path to ngmix catalog to save.
-=======
     def _update_dict(self, key_string, value):
         """Update Dictionary
->>>>>>> 8ae412be
 
         Update dictionary with value for all keys matching key string.
 
-<<<<<<< HEAD
-    final_cat_file.open()
-    obj_id = np.copy(final_cat_file.get_data()['NUMBER'])
-
-    ngmix_cat_file =file_io.FITSCatalog(ngmix_cat_path)
-    ngmix_cat_file.open()
-    ngmix_mcal_flags = ngmix_cat_file.get_data()['mcal_flags']
-
-    ngmix_id = ngmix_cat_file.get_data()['id']
-
-    keys = ['1M', '1P', '2M', '2P', 'NOSHEAR']
-    output_dict = {
-        f'NGMIXM_ELL_{key}': np.ones((len(obj_id), 2)) * -10. for key in keys
-    }
-    output_dict = {
-        **output_dict,
-        **{
-            f'NGMIXM_ELL_ERR_{key}': np.ones((len(obj_id), 2)) * -10.
-            for key in keys
-        }
-    }
-    output_dict = {
-        **output_dict,
-        **{f'NGMIXM_T_{key}': np.zeros(len(obj_id)) for key in keys}
-    }
-    output_dict = {
-        **output_dict,
-        **{f'NGMIXM_T_ERR_{key}': np.ones(len(obj_id)) * 1e30 for key in keys}
-    }
-    output_dict = {
-        **output_dict,
-        **{f'NGMIXM_Tpsf_{key}': np.zeros(len(obj_id)) for key in keys}
-    }
-    output_dict = {
-        **output_dict,
-        **{f'NGMIXM_SNR_{key}': np.zeros(len(obj_id)) for key in keys}
-    }
-    output_dict = {
-        **output_dict,
-        **{f'NGMIXM_FLUX_{key}': np.zeros(len(obj_id)) for key in keys}
-    }
-    output_dict = {
-        **output_dict,
-        **{f'NGMIXM_FLUX_ERR_{key}': -1 * np.ones(len(obj_id)) for key in keys}
-    }
-    output_dict = {
-        **output_dict,
-        **{
-            f'NGMIXM_FLAGS_{key}': np.ones(len(obj_id), dtype='int16')
-            for key in keys
-        }
-    }
-    output_dict = {
-        **output_dict,
-        **{
-            f'NGMIXM_ELL_PSFo_{key}': np.ones((len(obj_id), 2)) * -10.
-            for key in keys
-=======
         Parameters
         ----------
         key_string : str
@@ -586,7 +378,6 @@
         self._output_dict = {
             **self._output_dict,
             **{f'{key_string}{key_end}': value for key_end in self._key_ends}
->>>>>>> 8ae412be
         }
 
     def _add2dict(self, key, value, index=None):
@@ -614,24 +405,15 @@
 
         Save the ngmix catalog into the final one.
 
-<<<<<<< HEAD
-    Parameters
-    ----------
-    final_cat_file : file_io.FITSCatalog
-        Final catalog.
-    ngmix_cat_path : str
-        Path to ngmix catalog to save.
-=======
         Parameters
         ----------
         ngmix_cat_path : str
             Path to ngmix catalog
->>>>>>> 8ae412be
 
         """
         self._key_ends = ['1M', '1P', '2M', '2P', 'NOSHEAR']
 
-        ngmix_cat_file = io.FITSCatalog(ngmix_cat_path)
+        ngmix_cat_file = file_io.FITSCatalog(ngmix_cat_path)
         ngmix_cat_file.open()
 
         ngmix_n_epoch = ngmix_cat_file.get_data()['n_epoch_model']
@@ -672,130 +454,6 @@
         )
         self._add2dict(f'NGMIX{m}_MCAL_FLAGS', np.zeros(len(self._obj_id)))
 
-<<<<<<< HEAD
-    final_cat_file.open()
-    obj_id = np.copy(final_cat_file.get_data()['NUMBER'])
-
-    galsim_cat_file =file_io.FITSCatalog(galsim_cat_path)
-    galsim_cat_file.open()
-
-    galsim_id = galsim_cat_file.get_data()['id']
-
-    keys = galsim_cat_file.get_ext_name()[1:]
-    output_dict = {
-        f'GALSIM_GAL_ELL_{key}': np.ones((len(obj_id), 2)) * -10.
-        for key in keys
-    }
-    output_dict = {
-        **output_dict,
-        **{
-            f'GALSIM_GAL_ELL_ERR_{key}': np.ones((len(obj_id), 2)) * -10.
-            for key in keys
-        }
-    }
-    output_dict = {
-        **output_dict,
-        **{
-            f'GALSIM_GAL_ELL_UNCORR_{key}': np.ones((len(obj_id), 2)) * -10.
-            for key in keys
-        }
-    }
-    output_dict = {
-        **output_dict,
-        **{f'GALSIM_GAL_SIGMA_{key}': np.zeros(len(obj_id)) for key in keys}
-    }
-    output_dict = {
-        **output_dict,
-        **{
-            f'GALSIM_PSF_ELL_{key}': np.ones((len(obj_id), 2)) * -10.
-            for key in keys
-        }
-    }
-    output_dict = {
-        **output_dict,
-        **{f'GALSIM_PSF_SIGMA_{key}': np.zeros(len(obj_id)) for key in keys}
-    }
-    output_dict = {
-        **output_dict,
-        **{f'GALSIM_FLUX_{key}': np.zeros(len(obj_id)) for key in keys}
-    }
-    output_dict = {
-        **output_dict,
-        **{f'GALSIM_FLUX_ERR_{key}': np.ones(len(obj_id)) * -1 for key in keys}
-    }
-    output_dict = {
-        **output_dict,
-        **{f'GALSIM_MAG_{key}': np.zeros(len(obj_id)) for key in keys}
-    }
-    output_dict = {
-        **output_dict,
-        **{f'GALSIM_MAG_ERR_{key}': np.ones(len(obj_id)) * -1 for key in keys}
-    }
-    output_dict = {
-        **output_dict,
-        **{
-            f'GALSIM_FLAGS_{key}': np.ones(len(obj_id), dtype='int16')
-            for key in keys
-        }
-    }
-    output_dict = {
-        **output_dict,
-        **{f'GALSIM_RES_{key}': np.ones(len(obj_id)) * -1. for key in keys}
-    }
-    for idx, id_tmp in enumerate(obj_id):
-        ind = np.where(id_tmp == galsim_id)[0]
-        if len(ind) > 0:
-            for key in keys:
-                if key == 'ORIGINAL_PSF':
-                    output_dict[f'GALSIM_PSF_ELL_{key}'][idx][0] = (
-                        galsim_cat_file.get_data(key)['gal_uncorr_g1'][ind[0]]
-                    )
-                    output_dict[f'GALSIM_PSF_ELL_{key}'][idx][1] = (
-                        galsim_cat_file.get_data(key)['gal_uncorr_g2'][ind[0]]
-                    )
-                    output_dict[f'GALSIM_PSF_SIGMA_{key}'][idx] = (
-                        galsim_cat_file.get_data(key)['gal_sigma'][ind[0]]
-                    )
-                else:
-                    output_dict[f'GALSIM_GAL_ELL_{key}'][idx][0] = (
-                        galsim_cat_file.get_data(key)['gal_g1'][ind[0]]
-                    )
-                    output_dict[f'GALSIM_GAL_ELL_{key}'][idx][1] = (
-                        galsim_cat_file.get_data(key)['gal_g2'][ind[0]]
-                    )
-                    output_dict[f'GALSIM_GAL_ELL_ERR_{key}'][idx][0] = (
-                        galsim_cat_file.get_data(key)['gal_g1_err'][ind[0]]
-                    )
-                    output_dict[f'GALSIM_GAL_ELL_ERR_{key}'][idx][1] = (
-                        galsim_cat_file.get_data(key)['gal_g2_err'][ind[0]]
-                    )
-                    output_dict[f'GALSIM_GAL_ELL_UNCORR_{key}'][idx][0] = (
-                        galsim_cat_file.get_data(key)['gal_uncorr_g1'][ind[0]]
-                    )
-                    output_dict[f'GALSIM_GAL_ELL_UNCORR_{key}'][idx][1] = (
-                        galsim_cat_file.get_data(key)['gal_uncorr_g2'][ind[0]]
-                    )
-                    output_dict[f'GALSIM_GAL_SIGMA_{key}'][idx] = (
-                        galsim_cat_file.get_data(key)['gal_sigma'][ind[0]]
-                    )
-                    output_dict[f'GALSIM_PSF_ELL_{key}'][idx][0] = (
-                        galsim_cat_file.get_data(key)['psf_g1'][ind[0]]
-                    )
-                    output_dict[f'GALSIM_PSF_ELL_{key}'][idx][1] = (
-                        galsim_cat_file.get_data(key)['psf_g2'][ind[0]]
-                    )
-                    output_dict[f'GALSIM_PSF_SIGMA_{key}'][idx] = (
-                        galsim_cat_file.get_data(key)['psf_sigma'][ind[0]]
-                    )
-                    output_dict[f'GALSIM_FLUX_{key}'][idx] = (
-                        galsim_cat_file.get_data(key)['gal_flux'][ind[0]]
-                    )
-                    output_dict[f'GALSIM_FLUX_ERR_{key}'][idx] = (
-                        galsim_cat_file.get_data(key)['gal_flux_err'][ind[0]]
-                    )
-                    output_dict[f'GALSIM_MAG_{key}'][idx] = (
-                        galsim_cat_file.get_data(key)['gal_mag'][ind[0]]
-=======
         for idx, id_tmp in enumerate(self._obj_id):
             ind = np.where(id_tmp == ngmix_id)[0]
             if len(ind) > 0:
@@ -808,7 +466,6 @@
                     g_err = (
                         ncf_data['g1_err'][ind[0]],
                         ncf_data['g2_err'][ind[0]]
->>>>>>> 8ae412be
                     )
                     self._add2dict(f'NGMIX{m}_ELL_{key}', g, idx)
                     self._add2dict(f'NGMIX{m}_ELL_ERR_{key}', g_err, idx)
@@ -878,7 +535,7 @@
         """
         self._key_ends = galsim_cat_file.get_ext_name()[1:]
 
-        galsim_cat_file = io.FITSCatalog(galsim_cat_path)
+        galsim_cat_file = file_io.FITSCatalog(galsim_cat_path)
         galsim_cat_file.open()
 
         galsim_id = galsim_cat_file.get_data()['id']
@@ -904,14 +561,6 @@
             np.ones(len(self._obj_id), dtype='int16'),
         )
 
-<<<<<<< HEAD
-    Parameters
-    ----------
-    final_cat_file : file_io.FITSCatalog
-        Final catalog.
-    galaxy_psf_path : str
-        Path to the PSF catalog to save.
-=======
         for idx, id_tmp in enumerate(self._obj_id):
             ind = np.where(id_tmp == galsim_id)[0]
             if len(ind) > 0:
@@ -990,7 +639,6 @@
         """ Save PSF data
 
         Save the PSF catalog into the final one.
->>>>>>> 8ae412be
 
         Parameters
         ----------
