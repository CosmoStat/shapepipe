"""MATCH EXTERNAL.

This module matches an external catalogue to a ShapePipe (SExtractor)
catalogue.

:Author: Martin Kilbinger, Xavier Jimenez

"""

import numpy as np
from astropy import units
from astropy.coordinates import SkyCoord, match_coordinates_sky

from shapepipe.pipeline import file_io


def get_cat(path):
    """Get Catalogue.

    Open a FITS catalogue.

    Parameters
    ----------
    path : str
        Path to catalogue

    Returns
    -------
    FITSCatalog
        Open FITS catalogue object

    """
    cat = file_io.FITSCatalogue(path)
    cat.open()

    return cat


def get_data(path, hdu_no):
    """Get Data.

    Extract data from a given catalogue HDU.

    Parameters
    ----------
    path : str
        Path to catalogue
    hdu_no : int
        HDU number

    Returns
    -------
    tuple
        data, column names and extension names

    """
    cat = get_cat(path)
    data = cat.get_data(hdu_no)
    col_names = cat.get_col_names(hdu_no=hdu_no)
    ext_names = cat.get_ext_name()
    cat.close()

    return data, col_names, ext_names


def get_ra_dec(data, col_ra, col_dec):
    """Get RA and Dec.

    Get RA and Dec from input data array.

    Parameters
    ----------
    data : numpy.ndarray
        Input data array
    col_ra : int
        Column number for RA
    col_dec : int
        Column number for Dec

    Returns
    -------
    tuple
        RA and Dec values

    """
    ra = data[col_ra]
    dec = data[col_dec]

    return ra, dec


class MatchCats(object):
    """Match Catalogues.

    Parameters
    ----------
    input_file_list : list
        List of input catalogue paths to be pasted
    output_path : str
        Output file path of pasted catalogue
    w_log : logging.Logger
        Logging instance
    tolerance : astropy.units.quantity.Quantity
        Tolerance in arcsec
    col_match : list
        (Internal data) column name(s) to copy into matched output catalogue
    hdu_no : int
        (Internal) catalogue hdu number
    mode : str
        Run mode, 'CLASSIC' or 'MULTI-EPOCH'
    external_cat_path : str
        External catalogue path
    external_col_match : list
        External data column name(s) for matching
    external_col_copy : list
        Column name(s) to copy into matched output catalogue
    external_hdu_no : int, optional, default=1
        External catalogue hdu number
    mark_non_matched : float, optional
        If not None, output not only matched but all objects, and mark
        non-matched objects with this value
    output_distance : bool, optional, default=False
<<<<<<< HEAD
        Output distance between matches if True
=======
        Output distance between matches if ``True``
>>>>>>> 509a140f

    """

    def __init__(
        self,
        input_file_list,
        output_path,
        w_log,
        tolerance,
        col_match,
        hdu_no,
        mode,
        external_cat_path,
        external_col_match,
        external_col_copy,
        external_hdu_no=1,
        mark_non_matched=None,
        output_distance=False,
    ):

        self._input_file_list = input_file_list
        self._output_path = output_path
        self._w_log = w_log

        self._tolerance = tolerance * units.arcsec

        self._col_match = col_match
        self._hdu_no = hdu_no
        self._mode = mode

        self._external_cat_path = external_cat_path
        self._external_col_match = external_col_match
        self._external_col_copy = external_col_copy
        self._external_hdu_no = external_hdu_no

        self._mark_non_matched = mark_non_matched
        self._output_distance = output_distance

    def process(self):
        """Process.

        Process catalogues.

        """
        # Load external and internal data
        external_data, dummy1, dummy2 = get_data(
            self._external_cat_path,
            self._external_hdu_no,
        )
        external_ra, external_dec = get_ra_dec(
            external_data,
            self._external_col_match[0],
            self._external_col_match[1],
        )
        external_coord = SkyCoord(ra=external_ra, dec=external_dec, unit='deg')

        data, col_names, ext_names = get_data(
            self._input_file_list[0],
            self._hdu_no,
        )
        ra, dec = get_ra_dec(data, self._col_match[0], self._col_match[1])
        coord = SkyCoord(ra=ra, dec=dec, unit='deg')

        # Match objects in external cat to internal cat. indices=indices to
        # external object for each object in internal cat e.g.
        # external_coord[indices[0]] is the match for coord[0].
        indices, d2d, d3d = match_coordinates_sky(
            coord,
            external_coord,
            nthneighbor=1,
        )

        # Find close neighbours, indices_close is True for all close matches
        indices_close = d2d < self._tolerance

        if not any(indices_close):
            self._w_log.info(
                f'No match for {self._input_file_list[0]} with distance < '
                + f'{self._tolerance} arcsec found, no output created.'
            )

        else:
            # Get indices in internal and external catalogues of pair-wise
            # matches
            w = np.array([
                (idx, ide) for (idx, ide) in enumerate(indices)
                if indices_close[idx]
            ])
            id_sub = w[:, 0]
            id_ext_sub = w[:, 1]
            id_all = np.arange(len(indices))

            if self._mark_non_matched:
                # Output all objects
                id_data = id_all
                id_ext = indices
            else:
                # Output only matched objects
                id_data = id_sub
                id_ext = id_ext_sub

            self._w_log.info(
                f'{len(id_sub)} objects matched out of {len(indices)}.'
            )

            # Copy matched objects from internal catalogue to output data
            matched = {}
            for col in col_names:
                matched[col] = data[col][id_data]

            # Copy columns from external catalogue to output data
            for col in self._external_col_copy:
                matched[col] = external_data[col][id_ext]
                if self._mark_non_matched:
                    for idx, i_ext in enumerate(indices):
                        if not indices_close[idx]:
                            matched[col][idx] = self._mark_non_matched

            # Output distance if desired
            if self._output_distance:
                # Output distance in arcsec
                matched['distance'] = d2d[id_data].to('arcsec').value

            # Write FITS file
            out_cat = file_io.FITSCatalogue(
                self._output_path,
                SEx_catalogue=False,
                open_mode=file_io.BaseCatalogue.OpenMode.ReadWrite,
            )
            out_cat.save_as_fits(
                data=matched,
                ext_name='MATCHED',
            )

            # Write all extensions if in multi-epoch mode
            if self._mode == 'MULTI-EPOCH':
                hdu_me_list = [
                    idx for idx, name in enumerate(ext_names)
                    if 'EPOCH' in name
                ]
                for hdu_me in hdu_me_list:
                    data_me, col_names_me, dummy = get_data(
                        self._input_file_list[0],
                        hdu_me,
                    )
                    matched_me = {}
                    for col_me in col_names_me:
                        matched_me[col_me] = data_me[col_me][id_data]
                    out_cat.save_as_fits(
                        data=matched_me,
                        ext_name=ext_names[hdu_me],
                    )<|MERGE_RESOLUTION|>--- conflicted
+++ resolved
@@ -120,11 +120,7 @@
         If not None, output not only matched but all objects, and mark
         non-matched objects with this value
     output_distance : bool, optional, default=False
-<<<<<<< HEAD
-        Output distance between matches if True
-=======
         Output distance between matches if ``True``
->>>>>>> 509a140f
 
     """
 
