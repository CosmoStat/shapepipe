"""VIGNET MAKER RUNNER.

Module runner for ``vignetmaker``.

:Author: Axel Guinot

"""

from shapepipe.modules.module_decorator import module_runner
from shapepipe.modules.vignetmaker_package import vignetmaker as vm

from shapepipe.pipeline.file_handler import get_last_dir


@module_runner(
<<<<<<< HEAD
    input_module=['sextractor_runner'],
    version='0.1',
=======
    version='1.1',
    input_module='sextractor_runner',
>>>>>>> 9d481e49
    file_pattern=['galaxy_selection', 'image'],
    file_ext=['.fits', '.fits'],
    depends=['numpy', 'astropy', 'sf_tools', 'sqlitedict'],
)
def vignetmaker_runner(
    input_file_list,
    run_dirs,
    file_number_string,
    config,
    module_config_sec,
    w_log,
):
    """Define The Vingent Maker Runner."""
    # Get path to galaxy catalogue
    galcat_path = input_file_list[0]

    # Check if masking should be performed
    # With masking
    if config.getboolean(module_config_sec, 'MASKING'):
        # Fetch the mask value
        mask_value = config.getfloat(module_config_sec, 'MASK_VALUE')
        # Make a mask
        vignet = vm.make_mask(galcat_path=galcat_path, mask_value=mask_value)
        # Save the vignet
        vm.save_vignet(
            vignet=vignet,
            sexcat_path=galcat_path,
            output_dir=run_dirs['output'],
            suffix='cat',
            image_num=file_number_string,
        )

    # Without masking
    else:

        # Fetch stamp size
        stamp_size = config.getint(module_config_sec, 'STAMP_SIZE') - 1
        # Check stamp size
        if stamp_size % 2 != 0:
            raise ValueError('The STAMP_SIZE must be odd')
        # Set radius
        radius = int(stamp_size / 2)

        # Fetch position type and values
        pos_type = config.get(module_config_sec, 'COORD')
        pos_params = config.getlist(module_config_sec, 'POSITION_PARAMS')
        # Fetch vignet run mode
        mode = config.get(module_config_sec, 'MODE')

        # Create instance of VignetMaker
        vm_inst = vm.VignetMaker(
            galcat_path=galcat_path,
            pos_type=pos_type,
            pos_params=pos_params,
            output_dir=run_dirs['output'],
            image_num=file_number_string,
        )

        # Run in CLASSIC mode
        if mode == 'CLASSIC':
            # Fetch suffix
            suffix = config.getlist(module_config_sec, 'SUFFIX')
            # Check suffix
            if len(suffix) != len(input_file_list[1:]):
                raise ValueError(
                    f'The number of suffixes ({len(suffix)}) has to be '
                    + 'equal to the number of input file types '
                    + f'({len(input_file_list[1:])}).'
                )

            # Process inputs
            vm_inst.process(input_file_list[1:], radius, suffix)

        # Run in MULTI-EPOCH mode
        elif mode == 'MULTI-EPOCH':
            # Fetch image directory and patterns
            modules = config.getlist(module_config_sec, 'ME_IMAGE_DIR')
            image_dir = []
            for module in modules:
                last_dir = get_last_dir(config, module)
                image_dir.append(last_dir)
            image_pattern = config.getlist(
                module_config_sec,
                'ME_IMAGE_PATTERN',
            )
            # Fetch WCS log path
            f_wcs_path = config.getexpanded(module_config_sec, 'ME_LOG_WCS')

            # Process inputs
            vm_inst.process_me(image_dir, image_pattern, f_wcs_path, radius)

        # Invalid mode
        else:
            # Raise error for invalid run mode
            raise ValueError(f'Invalid MODE=\'{mode}\'')

    # No return objects
    return None, None<|MERGE_RESOLUTION|>--- conflicted
+++ resolved
@@ -13,13 +13,8 @@
 
 
 @module_runner(
-<<<<<<< HEAD
-    input_module=['sextractor_runner'],
-    version='0.1',
-=======
     version='1.1',
     input_module='sextractor_runner',
->>>>>>> 9d481e49
     file_pattern=['galaxy_selection', 'image'],
     file_ext=['.fits', '.fits'],
     depends=['numpy', 'astropy', 'sf_tools', 'sqlitedict'],
