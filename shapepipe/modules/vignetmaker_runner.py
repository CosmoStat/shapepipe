"""VIGNET MAKER RUNNER.

Module runner for ``vignetmaker``.

:Authors: Axel Guinot, Martin Kilbinger

"""

from shapepipe.modules.module_decorator import module_runner
from shapepipe.modules.vignetmaker_package import vignetmaker as vm

from shapepipe.pipeline.run_log import get_last_dir, get_all_dirs


@module_runner(
    version="1.1",
    input_module="sextractor_runner",
    file_pattern=["galaxy_selection", "image"],
    file_ext=[".fits", ".fits"],
    depends=["numpy", "astropy", "sf_tools", "sqlitedict"],
)
def vignetmaker_runner(
    input_file_list,
    run_dirs,
    file_number_string,
    config,
    module_config_sec,
    w_log,
):
    """Define The Vingent Maker Runner."""
    # Get path to galaxy catalogue
    galcat_path = input_file_list[0]

<<<<<<< HEAD
    # Check whether mask is to be created
    if config.getboolean(module_config_sec, 'MASKING'):

        # Get the mask value
        mask_value = config.getfloat(module_config_sec, 'MASK_VALUE')

        # Create a mask postage stamp
=======
    # Check if masking should be performed
    # With masking
    if config.getboolean(module_config_sec, "MASKING"):
        # Fetch the mask value
        mask_value = config.getfloat(module_config_sec, "MASK_VALUE")
        # Make a mask
>>>>>>> 93eb86a5
        vignet = vm.make_mask(galcat_path=galcat_path, mask_value=mask_value)

        # Save the mask postage stamp vignet
        vm.save_vignet(
            vignet=vignet,
            sexcat_path=galcat_path,
            output_dir=run_dirs["output"],
            prefix="cat",
            image_num=file_number_string,
        )

    else:
<<<<<<< HEAD

        # Get stamp size
        stamp_size = config.getint(module_config_sec, 'STAMP_SIZE') - 1

        # Make sure stamp size is odd number
        if stamp_size % 2 != 0:
            raise ValueError(
                f"Found even value {stamp_size} for postage stame size (STAMP"
                + f"_SIZE entry in config file), must be odd"
            )

        # Set radius
        radius = int(stamp_size / 2)

        # Get position type (allowed are "PIX" and "SPHE")
        pos_type = config.get(module_config_sec, 'COORD')

        # Get position column names for x and y / ra and dec
        pos_params = config.getlist(module_config_sec, 'POSITION_PARAMS')

        # Get vignet run mode; allowed are "CLASSIC", "MULTI-EPOCH", and
        # "VALIDATION"
        mode = config.get(module_config_sec, 'MODE')
=======
        # Fetch stamp size
        stamp_size = config.getint(module_config_sec, "STAMP_SIZE") - 1
        # Check stamp size
        if stamp_size % 2 != 0:
            raise ValueError("The STAMP_SIZE must be odd")
        # Set radius
        radius = int(stamp_size / 2)

        # Fetch position type and values
        pos_type = config.get(module_config_sec, "COORD")
        pos_params = config.getlist(module_config_sec, "POSITION_PARAMS")
        # Fetch vignet run mode
        mode = config.get(module_config_sec, "MODE")
>>>>>>> 93eb86a5

        # Create instance of VignetMaker
        vm_inst = vm.VignetMaker(
            galcat_path=galcat_path,
            pos_type=pos_type,
            pos_params=pos_params,
            output_dir=run_dirs["output"],
            image_num=file_number_string,
        )

        # Run in CLASSIC mode
        if mode == "CLASSIC":
            # Fetch prefix
            prefix = config.getlist(module_config_sec, "PREFIX")
            # Check prefix
            if len(prefix) != len(input_file_list[1:]):
                raise ValueError(
                    f"The number of prefixes ({len(prefix)}) has to be "
                    + "equal to the number of input file types "
                    + f"({len(input_file_list[1:])})."
                )

            # Process inputs
            vm_inst.process(input_file_list[1:], radius, prefix)

        # Run in MULTI-EPOCH mode
        elif mode == "MULTI-EPOCH":
            # Fetch image directory and patterns
            modules = config.getlist(module_config_sec, "ME_IMAGE_DIR")
            image_dirs = []
            for module in modules:
                module_name = module.split(":")[-1]
                if "last" in module:
                    dirs = [get_last_dir(run_dirs["run_log"], module_name)]
                elif "all" in module:
                    dirs = get_all_dirs(run_dirs["run_log"], module_name)
                else:
                    raise ValueError(
                        "Expected qualifier 'last:' or 'all' before module"
                        + f" '{module}' in config entry 'ME_IMAGE_DIR'"
                    )
                image_dirs.append(dirs)

            image_pattern = config.getlist(
                module_config_sec,
                "ME_IMAGE_PATTERN",
            )
            # Fetch WCS log path
            f_wcs_path = config.getexpanded(module_config_sec, "ME_LOG_WCS")

            # Process inputs
            vm_inst.process_me(image_dirs, image_pattern, f_wcs_path, radius)

        # Invalid mode
        else:
            # Raise error for invalid run mode
            raise ValueError(f"Invalid MODE='{mode}'")

    # No return objects
    return None, None<|MERGE_RESOLUTION|>--- conflicted
+++ resolved
@@ -31,22 +31,13 @@
     # Get path to galaxy catalogue
     galcat_path = input_file_list[0]
 
-<<<<<<< HEAD
     # Check whether mask is to be created
-    if config.getboolean(module_config_sec, 'MASKING'):
+    if config.getboolean(module_config_sec, "MASKING"):
 
         # Get the mask value
-        mask_value = config.getfloat(module_config_sec, 'MASK_VALUE')
+        mask_value = config.getfloat(module_config_sec, "MASK_VALUE")
 
         # Create a mask postage stamp
-=======
-    # Check if masking should be performed
-    # With masking
-    if config.getboolean(module_config_sec, "MASKING"):
-        # Fetch the mask value
-        mask_value = config.getfloat(module_config_sec, "MASK_VALUE")
-        # Make a mask
->>>>>>> 93eb86a5
         vignet = vm.make_mask(galcat_path=galcat_path, mask_value=mask_value)
 
         # Save the mask postage stamp vignet
@@ -59,10 +50,9 @@
         )
 
     else:
-<<<<<<< HEAD
 
         # Get stamp size
-        stamp_size = config.getint(module_config_sec, 'STAMP_SIZE') - 1
+        stamp_size = config.getint(module_config_sec, "STAMP_SIZE") - 1
 
         # Make sure stamp size is odd number
         if stamp_size % 2 != 0:
@@ -74,30 +64,14 @@
         # Set radius
         radius = int(stamp_size / 2)
 
-        # Get position type (allowed are "PIX" and "SPHE")
-        pos_type = config.get(module_config_sec, 'COORD')
+        # Get position type; allowed are "PIX" and "SPHE"
+        pos_type = config.get(module_config_sec, "COORD")
 
         # Get position column names for x and y / ra and dec
-        pos_params = config.getlist(module_config_sec, 'POSITION_PARAMS')
+        pos_params = config.getlist(module_config_sec, "POSITION_PARAMS")
 
-        # Get vignet run mode; allowed are "CLASSIC", "MULTI-EPOCH", and
-        # "VALIDATION"
-        mode = config.get(module_config_sec, 'MODE')
-=======
-        # Fetch stamp size
-        stamp_size = config.getint(module_config_sec, "STAMP_SIZE") - 1
-        # Check stamp size
-        if stamp_size % 2 != 0:
-            raise ValueError("The STAMP_SIZE must be odd")
-        # Set radius
-        radius = int(stamp_size / 2)
-
-        # Fetch position type and values
-        pos_type = config.get(module_config_sec, "COORD")
-        pos_params = config.getlist(module_config_sec, "POSITION_PARAMS")
-        # Fetch vignet run mode
+        # Get vignet run mode; allowed are "CLASSIC", "MULTI-EPOCH"
         mode = config.get(module_config_sec, "MODE")
->>>>>>> 93eb86a5
 
         # Create instance of VignetMaker
         vm_inst = vm.VignetMaker(
@@ -108,11 +82,14 @@
             image_num=file_number_string,
         )
 
-        # Run in CLASSIC mode
+        # Process module according to mode
         if mode == "CLASSIC":
-            # Fetch prefix
+            # Classsic mode = Single exposures
+
+            # Get file name prefix
             prefix = config.getlist(module_config_sec, "PREFIX")
-            # Check prefix
+
+            # Make sure number of prefixes match input files
             if len(prefix) != len(input_file_list[1:]):
                 raise ValueError(
                     f"The number of prefixes ({len(prefix)}) has to be "
@@ -123,9 +100,10 @@
             # Process inputs
             vm_inst.process(input_file_list[1:], radius, prefix)
 
-        # Run in MULTI-EPOCH mode
         elif mode == "MULTI-EPOCH":
-            # Fetch image directory and patterns
+            # Multi-epoch exposures
+
+            # Get input image directory and file patterns
             modules = config.getlist(module_config_sec, "ME_IMAGE_DIR")
             image_dirs = []
             for module in modules:
@@ -145,16 +123,15 @@
                 module_config_sec,
                 "ME_IMAGE_PATTERN",
             )
-            # Fetch WCS log path
+
+            # Get WCS log file path
             f_wcs_path = config.getexpanded(module_config_sec, "ME_LOG_WCS")
 
             # Process inputs
             vm_inst.process_me(image_dirs, image_pattern, f_wcs_path, radius)
 
-        # Invalid mode
         else:
-            # Raise error for invalid run mode
+
             raise ValueError(f"Invalid MODE='{mode}'")
 
-    # No return objects
     return None, None