--- conflicted
+++ resolved
@@ -1,4 +1,17 @@
-<<<<<<< HEAD
+@ARTICLE{bertin:96,
+   author = {{Bertin}, E. and {Arnouts}, S.},
+    title = "{SExtractor: Software for source extraction.}",
+  journal = {\aaps},
+ keywords = {METHODS: DATA ANALYSIS, TECHNIQUES: IMAGE PROCESSING, GALAXIES: PHOTOMETRY},
+     year = 1996,
+    month = jun,
+   volume = 117,
+    pages = {393-404},
+      doi = {10.1051/aas:1996164},
+   adsurl = {http://cdsads.u-strasbg.fr/abs/1996A%26AS..117..393B},
+  adsnote = {Provided by the SAO/NASA Astrophysics Data System}
+}
+
 @inproceedings{bertin:11,
 	author = {{Bertin}, E.},
 	title = "{Automated Morphometry with SExtractor and PSFEx}",
@@ -11,20 +24,6 @@
 	pages = {435},
 	adsurl = {https://ui.adsabs.harvard.edu/abs/2011ASPC..442..435B},
 	adsnote = {Provided by the SAO/NASA Astrophysics Data System}
-=======
-@ARTICLE{bertin:96,
-   author = {{Bertin}, E. and {Arnouts}, S.},
-    title = "{SExtractor: Software for source extraction.}",
-  journal = {\aaps},
- keywords = {METHODS: DATA ANALYSIS, TECHNIQUES: IMAGE PROCESSING, GALAXIES: PHOTOMETRY},
-     year = 1996,
-    month = jun,
-   volume = 117,
-    pages = {393-404},
-      doi = {10.1051/aas:1996164},
-   adsurl = {http://cdsads.u-strasbg.fr/abs/1996A%26AS..117..393B},
-  adsnote = {Provided by the SAO/NASA Astrophysics Data System}
->>>>>>> 249c0b9e
 }
 
 @article{desai:12,
