# Byte-compiled / optimized / DLL files
__pycache__/
*.py[cod]
*$py.class

# C extensions
*.so

# Distribution / packaging
.Python
build/
develop-eggs/
dist/
downloads/
eggs/
.eggs/
lib/
lib64/
parts/
sdist/
var/
wheels/
pip-wheel-metadata/
share/python-wheels/
*.egg-info/
.installed.cfg
*.egg
MANIFEST

# PyInstaller
#  Usually these files are written by a python script from a template
#  before PyInstaller builds the exe, so as to inject date/other infos into it.
*.manifest
*.spec

# Installer logs
pip-log.txt
pip-delete-this-directory.txt

# Unit test / coverage reports
htmlcov/
.tox/
.nox/
.coverage
.coverage.*
.cache
nosetests.xml
coverage.xml
*.cover
*.py,cover
.hypothesis/
.pytest_cache/

# Translations
*.mo
*.pot

# Django stuff:
*.log
local_settings.py
db.sqlite3
db.sqlite3-journal

# Flask stuff:
instance/
.webassets-cache

# Scrapy stuff:
.scrapy

# Sphinx documentation
docs/_build/

# PyBuilder
target/

# Jupyter Notebook
.ipynb_checkpoints

# IPython
profile_default/
ipython_config.py

# pyenv
.python-version

# pipenv
#   According to pypa/pipenv#598, it is recommended to include Pipfile.lock in version control.
#   However, in case of collaboration, if having platform-specific dependencies or dependencies
#   having no cross-platform support, pipenv may install dependencies that don't work, or not
#   install all needed dependencies.
#Pipfile.lock

# PEP 582; used by e.g. github.com/David-OConnor/pyflow
__pypackages__/

# Celery stuff
celerybeat-schedule
celerybeat.pid

# SageMath parsed files
*.sage.py

# Environments
.env
.venv
env/
venv/
ENV/
env.bak/
venv.bak/

# Spyder project settings
.spyderproject
.spyproject

# Rope project settings
.ropeproject

# mkdocs documentation
/site

# mypy
.mypy_cache/
.dmypy.json
dmypy.json

<<<<<<< HEAD
# Pyre type checker
.pyre/
=======
# Ignore example output
*shapepipe_run_*
*shapepipe_runs*

=3.0.1
>>>>>>> 717e7bdd
<|MERGE_RESOLUTION|>--- conflicted
+++ resolved
@@ -125,13 +125,11 @@
 .dmypy.json
 dmypy.json
 
-<<<<<<< HEAD
 # Pyre type checker
 .pyre/
-=======
+ 
 # Ignore example output
 *shapepipe_run_*
 *shapepipe_runs*
 
-=3.0.1
->>>>>>> 717e7bdd
+=3.0.1