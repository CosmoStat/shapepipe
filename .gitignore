# Ignore Python compilation
*.pyc

# Ignore cache
*.cache/

# Ignore coverage tests
.coverage
*.coverage.*
.pytest_cache/

# Ignore installation
.eggs/
shapepipe.egg-info/
dist/
/build/

# Ignore pypi config
.pypirc

<<<<<<< HEAD
#Ignore .DS_Store
.DS_Store

=======
# Ignore .DS_Store
.DS_Store

# Ignore example output
>>>>>>> 41cc2ab7
*shapepipe_run_*
*shapepipe_runs*<|MERGE_RESOLUTION|>--- conflicted
+++ resolved
@@ -18,15 +18,9 @@
 # Ignore pypi config
 .pypirc
 
-<<<<<<< HEAD
-#Ignore .DS_Store
-.DS_Store
-
-=======
 # Ignore .DS_Store
 .DS_Store
 
 # Ignore example output
->>>>>>> 41cc2ab7
 *shapepipe_run_*
 *shapepipe_runs*