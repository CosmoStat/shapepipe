name: shapepipe_v1.4
# ShapePipe Production Environment
# --------------------------------
# This environment should be used for any production runs of ShapePipe 
# (i.e. anything that could be published). All packages are pinned to
# specific versions to maximise the reproducibility of the results.
# This environment should be updated for each release of ShapePipe.
channels:
  - conda-forge
dependencies:
  - python=3.9
  - pip>=21.2.4
  - astromatic-psfex==3.21.1
  - astromatic-source-extractor==2.25.0
  - astropy==5.2
  - automake
  - autoconf
  - cmake
  - galsim
  - joblib
  - libtool
  - matplotlib==3.8.4
  - numba==0.58.1
  - numpy==1.26.4
  - pip:
<<<<<<< HEAD
    - cs_util
    - mccd
=======
    - cs_util==0.1
>>>>>>> e2ec9fa6
    - modopt
    - PyQt5
    - pyqtgraph
    - python-pysap==0.2.1
    - reproject
    - shear_psf_leakage
    - skaha
    - sip_tpv
    - sf_tools
    - sqlitedict
    - termcolor
    - tqdm
    - treecorr
    - vos
    - git+https://github.com/aguinot/ngmix@stable_version
    - git+https://github.com/tobias-liaudat/Stile@v0.1<|MERGE_RESOLUTION|>--- conflicted
+++ resolved
@@ -23,12 +23,7 @@
   - numba==0.58.1
   - numpy==1.26.4
   - pip:
-<<<<<<< HEAD
-    - cs_util
-    - mccd
-=======
     - cs_util==0.1
->>>>>>> e2ec9fa6
     - modopt
     - PyQt5
     - pyqtgraph
